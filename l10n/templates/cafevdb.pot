# SOME DESCRIPTIVE TITLE.
# Copyright (C) YEAR THE PACKAGE'S COPYRIGHT HOLDER
# This file is distributed under the same license as the PACKAGE package.
# FIRST AUTHOR <EMAIL@ADDRESS>, YEAR.
#
#, fuzzy
msgid ""
msgstr ""
"Project-Id-Version: PACKAGE VERSION\n"
"Report-Msgid-Bugs-To: \n"
<<<<<<< HEAD
"POT-Creation-Date: 2013-10-26 15:36+0200\n"
=======
"POT-Creation-Date: 2013-11-11 13:35+0100\n"
>>>>>>> 1e30c37a
"PO-Revision-Date: YEAR-MO-DA HO:MI+ZONE\n"
"Last-Translator: FULL NAME <EMAIL@ADDRESS>\n"
"Language-Team: LANGUAGE <LL@li.org>\n"
"Language: \n"
"MIME-Version: 1.0\n"
"Content-Type: text/plain; charset=UTF-8\n"
"Content-Transfer-Encoding: 8bit\n"

#: ajax/admin-settings.php:19
#, php-format
msgid ""
"Setting orchestra group to `%s'. Please login as group administrator and "
"configure the Camerata DB application."
msgstr ""

#: ajax/admin-settings.php:25
msgid "Unknown request."
msgstr ""

#: ajax/blog/editentry.php:34
msgid "Refusing to create blog entry without author identity"
msgstr ""

#: ajax/blog/editentry.php:46 ajax/blog/modifyentry.php:100
#, php-format
msgid "Error, caught an exception `%s'."
msgstr ""

#: ajax/blog/editentry.php:54
#, php-format
msgid "Blog entry with id `%s' cound not be retrieved."
msgstr ""

#: ajax/blog/editentry.php:92 ajax/blog/modifyentry.php:124
#: ajax/events/events.php:92 ajax/events/execute.php:129
#: ajax/events/new.form.php:195 ajax/events/sendmail.php:75
msgid "Error, caught an exception"
msgstr ""

#: ajax/blog/modifyentry.php:35
msgid "Refusing to create blog entry without author identity."
msgstr ""

#: ajax/blog/modifyentry.php:43
#, php-format
msgid ""
"Message priority should be numeric (and in principle positiv and in the "
"range 0 - 255). I got `%s'"
msgstr ""

#: ajax/blog/modifyentry.php:57
msgid "Refusing to create empty blog entry."
msgstr ""

#: ajax/blog/modifyentry.php:69
msgid "Cannot modify a blog-entry without id."
msgstr ""

#: ajax/blog/modifyentry.php:81
msgid "Cannot delete a blog-thread without id."
msgstr ""

#: ajax/blog/modifyentry.php:90
#, php-format
msgid "Unknown request: `%s'."
msgstr ""

#: ajax/blog/modifyentry.php:112
msgid "There was an error with the request"
msgstr ""

#: ajax/email/owncloudattachment.php:14
msgid "No attachment path was submitted."
msgstr ""

#: ajax/email/owncloudattachment.php:21
msgid "File doesn't exist: "
msgstr ""

#: ajax/email/owncloudattachment.php:25
msgid "File doesn't exist:"
msgstr ""

#: ajax/email/owncloudattachment.php:35
msgid "Inconsistency:"
msgstr ""

#: ajax/email/uploadattachment.php:21
msgid "No file was uploaded. Unknown error"
msgstr ""

#: ajax/email/uploadattachment.php:27
msgid "There is no error, the file uploaded with success"
msgstr ""

#: ajax/email/uploadattachment.php:28
msgid "The uploaded file exceeds the upload_max_filesize directive in php.ini"
msgstr ""

#: ajax/email/uploadattachment.php:29
msgid ""
"The uploaded file exceeds the MAX_FILE_SIZE directive that was specified in "
"the HTML form"
msgstr ""

#: ajax/email/uploadattachment.php:30
msgid "The uploaded file was only partially uploaded"
msgstr ""

#: ajax/email/uploadattachment.php:31
msgid "No file was uploaded"
msgstr ""

#: ajax/email/uploadattachment.php:32
msgid "Missing a temporary folder"
msgstr ""

#: ajax/events/events.php:35 ajax/events/execute.php:39
#: ajax/events/new.form.php:53 ajax/events/sendmail.php:33
msgid "Project-id and/or name not set"
msgstr ""

#: ajax/events/execute.php:96
msgid "Invalid operation: "
msgstr ""

#: ajax/events/new.form.php:83
#, php-format
msgid "Cannot access calendar: `%s'"
msgstr ""

#: ajax/expertmode/clearoutput.php:11 templates/expertmode.php:53
msgid "empty"
msgstr ""

#: ajax/expertmode/example.php:11
msgid "Hello World!"
msgstr ""

#: ajax/expertmode/syncevents.php:70
#, php-format
msgid "Done. %d events synchronized, %d new."
msgstr ""

#: ajax/export/excel.php:84
msgid "yes"
msgstr ""

#: ajax/export/excel.php:85
msgid "true"
msgstr ""

#: ajax/export/excel.php:88
msgid "no"
msgstr ""

#: ajax/export/excel.php:89
msgid "false"
msgstr ""

#: ajax/settings/app-settings.php:88
#, php-format
msgid "Failed for: %s"
msgstr ""

#: ajax/settings/app-settings.php:92
msgid "Key installed successfully!"
msgstr ""

#: ajax/settings/app-settings.php:103
#, php-format
msgid "Name of orchestra set to `%s'"
msgstr ""

#: ajax/settings/app-settings.php:113
#, php-format
msgid "DB-server set to `%s'"
msgstr ""

#: ajax/settings/app-settings.php:123
#, php-format
msgid "DB-name set to `%s'"
msgstr ""

#: ajax/settings/app-settings.php:133
#, php-format
msgid "DB-login set to `%s'"
msgstr ""

#: ajax/settings/app-settings.php:150
msgid "DB-test passed and DB-password set."
msgstr ""

#: ajax/settings/app-settings.php:155
msgid ""
"DB-test failed. Check the account settings. Check was performed with the new "
"password."
msgstr ""

#: ajax/settings/app-settings.php:163
msgid "DB-test passed with stored password (empty input ignored)."
msgstr ""

#: ajax/settings/app-settings.php:168
msgid "DB-test failed with stored password (empty input ignored)."
msgstr ""

#: ajax/settings/app-settings.php:186
#, php-format
msgid "Submitted `%s' != `%s' (stored)"
msgstr ""

#: ajax/settings/app-settings.php:195
#, php-format
msgid "New share-owner `%s'"
msgstr ""

#: ajax/settings/app-settings.php:200
#, php-format
msgid "Failure creating account `%s'"
msgstr ""

#: ajax/settings/app-settings.php:213
#, php-format
msgid "Keeping old share-owner `%s'"
msgstr ""

#: ajax/settings/app-settings.php:218
msgid "Failure checking account `s'"
msgstr ""

#: ajax/settings/app-settings.php:234
msgid "Unable to share without share-holder `dummy-user'"
msgstr ""

#: ajax/settings/app-settings.php:243
#, php-format
msgid "Inconsistency, submitted `%s' != `%s' (stored)"
msgstr ""

#: ajax/settings/app-settings.php:256
#, php-format
msgid "New shared folder `%s'"
msgstr ""

#: ajax/settings/app-settings.php:261
#, php-format
msgid "Failure creating folder `%s'"
msgstr ""

#: ajax/settings/app-settings.php:274
#, php-format
msgid "Keeping old shared folder `%s'"
msgstr ""

#: ajax/settings/app-settings.php:279
#, php-format
msgid "Failure checking folder `%s'"
msgstr ""

#: ajax/settings/app-settings.php:285
#, php-format
msgid "Failure checking folder `%s', caught an exception `%s'"
msgstr ""

#: ajax/settings/app-settings.php:309 ajax/settings/encryptionkey.php:42
msgid "Exception:"
msgstr ""

#: ajax/settings/app-settings.php:323
msgid "Unable to set:"
msgstr ""

#: ajax/settings/app-settings.php:334
msgid "minutes"
msgstr ""

#: ajax/settings/app-settings.php:354
msgid "Changed password for"
msgstr ""

#: ajax/settings/app-settings.php:360
msgid "Failed changing password for"
msgstr ""

#: ajax/settings/app-settings.php:381
#, php-format
msgid "Using `%s' at %s as %s-server."
msgstr ""

#: ajax/settings/app-settings.php:387
#, php-format
msgid "Unable to determine the IP-address for %s."
msgstr ""

#: ajax/settings/app-settings.php:404
msgid "Using "
msgstr ""

#: ajax/settings/app-settings.php:411
#, php-format
msgid "`%s' doesn't seem to be a candidate for an IP-port."
msgstr ""

#: ajax/settings/app-settings.php:435
msgid "Unknown transport security method:"
msgstr ""

#: ajax/settings/app-settings.php:446
#, php-format
msgid "Using `%s' for message transport."
msgstr ""

#: ajax/settings/app-settings.php:460
#, php-format
msgid "Using `%s' as login."
msgstr ""

#: ajax/settings/app-settings.php:470
msgid "Password has been changed."
msgstr ""

#: ajax/settings/app-settings.php:486
msgid "IMAP connection seems functional."
msgstr ""

#: ajax/settings/app-settings.php:489
msgid "Unable to establish IMAP connection."
msgstr ""

#: ajax/settings/app-settings.php:498
msgid "SMTP connection seems functional."
msgstr ""

#: ajax/settings/app-settings.php:501
msgid "Unable to establish SMTP connection."
msgstr ""

#: ajax/settings/app-settings.php:518
msgid "UNSPECIFIED"
msgstr ""

#: ajax/settings/app-settings.php:522
#, php-format
msgid "Email test-mode enabled, sending only to %s"
msgstr ""

#: ajax/settings/app-settings.php:526
msgid "Email test-mode disable, will send to all!!!"
msgstr ""

#: ajax/settings/app-settings.php:537 ajax/settings/app-settings.php:566
#, php-format
msgid "`%s' doesn't seem to be a valid email-address."
msgstr ""

#: ajax/settings/app-settings.php:545
#, php-format
msgid "Using `%s' as email-address for test-mode."
msgstr ""

#: ajax/settings/app-settings.php:555
#, php-format
msgid "Using `%s' as name of the sender identity."
msgstr ""

#: ajax/settings/app-settings.php:574
#, php-format
msgid "Using `%s' as sender email-address."
msgstr ""

#: ajax/settings/app-settings.php:590
#, php-format
msgid "Link for `%s' set to `%s'."
msgstr ""

#: ajax/settings/app-settings.php:603
#, php-format
msgid "Unable to test link for `%s' without a link target."
msgstr ""

#: ajax/settings/app-settings.php:609
#, php-format
msgid "New window or tab with `%s'?"
msgstr ""

#: ajax/settings/app-settings.php:632
msgid "Unhandled request:"
msgstr ""

#: ajax/settings/debugmode.php:19
msgid "Debugmode changed"
msgstr ""

#: ajax/settings/encryptionkey.php:21
#, php-format
msgid "Invalid password for `%s'"
msgstr ""

#: ajax/settings/encryptionkey.php:28
msgid "Invalid encryption key."
msgstr ""

#: ajax/settings/encryptionkey.php:46
msgid "Encryption key stored."
msgstr ""

#: ajax/settings/encryptionkey.php:51
#, php-format
msgid "Unknown request: `%s'"
msgstr ""

#: ajax/settings/exampletext.php:6 ajax/settings/exampletext.php:19
msgid "Example-Text changed"
msgstr ""

#: ajax/settings/exampletext.php:22
msgid "Invalid request"
msgstr ""

#: ajax/settings/expertmode.php:19
msgid "Expertmode changed"
msgstr ""

#: ajax/settings/tooltips.php:19
msgid "Tooltips changed"
msgstr ""

#: js/blog.js:17 js/blog.js:97 js/blog.js:151 js/blog.js:178 js/blog.js:202
#: js/email.js:7 js/email.js:45 js/email.js:56 js/email.js:64 js/email.js:77
#: js/events.js:41 js/events.js:92
msgid "Error"
msgstr ""

#: js/blog.js:27
msgid "Edit Blog Entry"
msgstr ""

#: js/blog.js:69
msgid ""
"The message content has been changed and will be lost if you press `Yes'"
msgstr ""

#: js/blog.js:70
msgid "Really cancel current entry?"
msgstr ""

#: js/blog.js:138
msgid "The entire ymessage thread will be deleted if you press `Yes'"
msgstr ""

#: js/blog.js:139
msgid "Really delete the entry?"
msgstr ""

#: js/cafevdb.js:105
msgid "Export to the following format is not yet supported:"
msgstr ""

#: js/cafevdb.js:107
msgid "Unimplemented"
msgstr ""

#: js/calendar.js:155
msgid "Deletion failed"
msgstr ""

#: js/calendar.js:257
msgid "Browser determined position"
msgstr ""

#: js/calendar.js:270
msgid "Detailed search at Google-Maps"
msgstr ""

#: js/calendar.js:298
msgid "Location not found:"
msgstr ""

#: js/calendar.js:300
msgid "No location specified."
msgstr ""

#: js/calendar.js:302
msgid "Unknown location"
msgstr ""

#: js/calendar.js:330
msgid "ddd d MMMM[ yyyy]{ - [ddd d] MMMM yyyy}"
msgstr ""

#: js/calendar.js:332
msgid "ddd d MMMM[ yyyy] HH:mm{ - [ ddd d MMMM yyyy] HH:mm}"
msgstr ""

#: js/calendar.js:689
msgid "user"
msgstr ""

#: js/calendar.js:689
msgid "group"
msgstr ""

#: js/calendar.js:690
msgid "Editable"
msgstr ""

#: js/calendar.js:691
msgid "Shareable"
msgstr ""

#: js/calendar.js:692
msgid "Deletable"
msgstr ""

#: js/email.js:6
msgid "Not called from main email-form."
msgstr ""

#: js/email.js:44
msgid "No files selected for upload."
msgstr ""

#: js/email.js:55
msgid ""
"The file you are trying to upload exceeds the maximum size for file uploads "
"on this server."
msgstr ""

#: js/email.js:169
msgid "Select Attachment"
msgstr ""

#: js/events.js:23
msgid "Do you really want to delete this event?"
msgstr ""

#: js/events.js:25
msgid "Do you really want to detach this event from the current project?"
msgstr ""

#: js/events.js:35 js/events.js:86
msgid "Unknown error :("
msgstr ""

#: js/events.js:241
msgid "Really delete?"
msgstr ""

#: js/expertmode.js:3
msgid "Advanced operations, use with care"
msgstr ""

#: js/settings.js:115
msgid "Error:"
msgstr ""

<<<<<<< HEAD
#: lib/config.php:455
msgid "birthday"
msgstr ""

#: lib/email.php:371
=======
#: lib/config.php:462
msgid "birthday"
msgstr ""

#: lib/detailed-instrumentation.php:321 lib/musicians.php:336
msgid "Member Status"
msgstr ""

#: lib/detailed-instrumentation.php:327
msgid "General Remarks"
msgstr ""

#: lib/detailed-instrumentation.php:339 lib/musicians.php:355
msgid "Photo"
msgstr ""

#: lib/email.php:465
>>>>>>> 1e30c37a
msgid "Select Em@il Recipients"
msgstr ""

#: lib/email.php:473
msgid "Principal Address Collection"
msgstr ""

#: lib/email.php:496
msgid "Select recipients by member status."
msgstr ""

#: lib/email.php:497
msgid "Select Members by Status"
msgstr ""

#: lib/email.php:498
msgid "Member-Status"
msgstr ""

#: lib/email.php:526
msgid "Email Recipients"
msgstr ""

#: lib/email.php:527
msgid "Remaining Recipients"
msgstr ""

#: lib/email.php:528
msgid "Selected Recipients"
msgstr ""

#: lib/email.php:542
msgid "Instrument-Filter"
msgstr ""

#: lib/email.php:555
msgid "Compose Em@il"
msgstr ""

#: lib/email.php:564
msgid "Apply Filter"
msgstr ""

#: lib/email.php:570
msgid "Reset Filter"
msgstr ""

#: lib/email.php:579
msgid "Musicians without Em@il"
msgstr ""

#: lib/email.php:590
msgid "Count: "
msgstr ""

#: lib/email.php:963
msgid "and"
msgstr ""

#: lib/email.php:1366 lib/projects.php:203 lib/projects.php:443
msgid "Events"
msgstr ""

#: lib/email.php:1369
msgid "Attached Events"
msgstr ""

#: lib/email.php:1381
#, php-format
msgid "Edit Event %s"
msgstr ""

#: lib/email.php:1404
msgid "Template"
msgstr ""

#: lib/email.php:1408
msgid "Select email template"
msgstr ""

#: lib/email.php:1420
msgid "New Template Name"
msgstr ""

#: lib/email.php:1430
msgid "Save as Template"
msgstr ""

#: lib/email.php:1436
msgid "Recipients"
msgstr ""

#: lib/email.php:1437
msgid "Determined automatically from data-base, see below the email form."
msgstr ""

#: lib/email.php:1448
msgid "Subject"
msgstr ""

#: lib/email.php:1454
msgid "Message-Body"
msgstr ""

#: lib/email.php:1458
msgid "Sender-Name"
msgstr ""

#: lib/email.php:1463
msgid "Sender-Email"
msgstr ""

#: lib/email.php:1464
msgid "Tied to"
msgstr ""

#: lib/email.php:1467
msgid "Add Attachment"
msgstr ""

#: lib/email.php:1473 lib/email.php:1474
msgid "Upload new File"
msgstr ""

#: lib/email.php:1479 lib/email.php:1480
msgid "Select from Owncloud"
msgstr ""

#: lib/email.php:1492
msgid "Remove"
msgstr ""

#: lib/email.php:1500
msgid "Send Em@il"
msgstr ""

#: lib/email.php:1503
msgid "Edit recipients"
msgstr ""

#: lib/email.php:1509 templates/blogedit.php:18
msgid "Cancel"
msgstr ""

#: lib/email.php:1568
#, php-format
msgid "Invalid template mail, first unknown left-over parameter is %s"
msgstr ""

#: lib/email.php:1570
msgid "Unknown Variable"
msgstr ""

#: lib/email.php:1576
msgid ""
"No recipients specified, you possibly forgot to shift items from the left "
"select box (potential recipients) to the right select box (actual "
"recipients). Pleas click on the `modify recipients' button and specify some "
"recipients."
msgstr ""

#: lib/email.php:1577
msgid "No recipients"
msgstr ""

#: lib/email.php:1583
#, php-format
msgid ""
"The subject must not consist of `%s' as only part.<br/>Please correct that "
"and then hit the `Send'-button again."
msgstr ""

#: lib/email.php:1586
msgid "Incomplete Subject"
msgstr ""

#: lib/email.php:1591
msgid ""
"The sender-name should not be empty.<br/>Please correct that and then hit "
"the `Send'-button again."
msgstr ""

#: lib/email.php:1593
msgid "Descriptive Sender Name"
msgstr ""

#: lib/email.php:1832
msgid "The email-backend throwed an exception stating:<br/>"
msgstr ""

#: lib/email.php:1834
msgid "Please correct the problem and then click on the `Send'-button again."
msgstr ""

#: lib/email.php:1835 lib/email.php:1978
msgid "Caught an exception"
msgstr ""

#: lib/email.php:1945
#, php-format
msgid ""
"A message with exactly the same text to exactly the same recipients has "
"already been sent on the following date(s):<br/>%s<br/>Refusing to send "
"duplicate bulk emails."
msgstr ""

#: lib/email.php:1951
msgid "Duplicate Email"
msgstr ""

#: lib/email.php:1959
msgid "Sending failed for an unknown reason. Sorry."
msgstr ""

#: lib/email.php:1960
msgid "General Failure reading your hard-disk ... just kidding."
msgstr ""

#: lib/email.php:1965
msgid "Message has been sent, at least: no error from our side!"
msgstr ""

#: lib/email.php:1966
msgid "Message has been sent"
msgstr ""

#: lib/email.php:1975
#, php-format
msgid ""
"During send, the email-backend throwed an exception stating:<br/>`%s'</"
"br>Please correct the problem and then click on the `Send'-button again."
msgstr ""

#: lib/email.php:2006
#, php-format
msgid ""
"The IMAP backend returned the error `%s'. Unfortunate Snafu.<br/>I was "
"trying to copy the message to our send-folder, but that failed."
msgstr ""

#: lib/email.php:2009
msgid "IMAP connection failed"
msgstr ""

#: lib/email.php:2016
#, php-format
msgid ""
"Could not copy the message to neither the \"Sent\" or the \"INBOX.Sent\" "
"folder.</br>Server returned the errors: `%s' and `%s'"
msgstr ""

#: lib/email.php:2020
msgid "Copying to `Sent'-folder failed."
msgstr ""

#: lib/email.php:2077
#, php-format
msgid ""
"The %s address `%s' seems to be invalid.<br/>Please correct that first and "
"then click on the `Send'-button again.<br/>Unfortunately, attachments (if "
"any) have to be specified again."
msgstr ""

#: lib/email.php:2081
msgid "Invalid Email Address"
msgstr ""

#: lib/email.php:2089
msgid "recipient"
msgstr ""

#: lib/events.php:735
msgid "Unknown Calendar"
msgstr ""

#: lib/events.php:742
msgid "Miscellaneous Calendars"
msgstr ""

#: lib/functions.php:114
#, php-format
msgid "Invalid argument value: `%s'"
msgstr ""

#: lib/functions.php:407
msgid "Export Table"
msgstr ""

#: lib/functions.php:415
msgid "CSV Export"
msgstr ""

#: lib/functions.php:418
msgid "HTML Export"
msgstr ""

#: lib/functions.php:421
msgid "Excel Export"
msgstr ""

#: lib/functions.php:424
msgid "HTML/Spreadsheet"
msgstr ""

#: lib/functions.php:546
msgid "Error: Unknonwn Button Type"
msgstr ""

#: lib/functions.php:569
msgid "View all Projects"
msgstr ""

#: lib/functions.php:570
msgid "Overview over all known projects (start-page)."
msgstr ""

#: lib/functions.php:582
msgid "Display all Musicians"
msgstr ""

#: lib/functions.php:583
msgid ""
"Display all musicians stored in the data-base, with detailed facilities for "
"filtering and sorting."
msgstr ""

#: lib/functions.php:595
msgid ""
"Mass-email form, use with care. Mass-emails will be logged. Recipients will "
"be specified by the Bcc: field in the header, so the recipients are "
"undisclosed to each other."
msgstr ""

#: lib/functions.php:609
msgid "Email History"
msgstr ""

#: lib/functions.php:610
msgid "Display all emails sent by our mass-email form."
msgstr ""

#: lib/functions.php:628
msgid "The currently active project."
msgstr ""

#: lib/functions.php:643
msgid "Detailed Instrumentation"
msgstr ""

#: lib/functions.php:644
msgid ""
"Detailed display of all registered musicians for the selected project. The "
"table will allow for modification of personal data like email, phone, "
"address etc."
msgstr ""

#: lib/functions.php:658
msgid "Brief Instrumentation"
msgstr ""

#: lib/functions.php:659
msgid ""
"Brief display of all registered musicians for the selected project. The "
"table will allow for modification of project specific data, like the "
"instrument, the project-fee etc."
msgstr ""

#: lib/functions.php:673
msgid "Add Instruments"
msgstr ""

#: lib/functions.php:674
msgid ""
"Display the list of instruments known by the data-base, possibly add new "
"ones as needed."
msgstr ""

#: lib/functions.php:688
msgid "Instrumentation Numbers"
msgstr ""

#: lib/functions.php:689
msgid ""
"Display the desired instrumentaion numbers, i.e. how many musicians are "
"already registered for each instrument group and how many are finally needed."
msgstr ""

#: lib/functions.php:703
msgid "Add more Musicians"
msgstr ""

#: lib/functions.php:704
msgid ""
"List of all musicians NOT registered for the selected project. Only through "
"that table a new musician can enter a project. Look for a hyper-link "
"Add_to_PROJECT"
msgstr ""

#: lib/functions.php:718
msgid "Transfer Instruments from Musicians"
msgstr ""

<<<<<<< HEAD
#: lib/musicians.php:191
msgid "Add to"
=======
#: lib/instrumentation.php:136
msgid "regular"
msgstr ""

#: lib/instrumentation.php:137
msgid "passive"
msgstr ""

#: lib/instrumentation.php:138
msgid "soloist"
msgstr ""

#: lib/instrumentation.php:139
msgid "conductor"
msgstr ""

#: lib/instrumentation.php:140
msgid "temporary"
msgstr ""

#: lib/musicians.php:205
#, php-format
msgid "Add to %s"
msgstr ""

#: lib/musicians.php:343
msgid "Remarks"
msgstr ""

#: lib/musicians.php:424
#, php-format
msgid "Drop photo to upload (max %s)"
msgstr ""

#: lib/musicians.php:427
msgid "Delete current photo"
msgstr ""

#: lib/musicians.php:428
msgid "Edit current photo"
msgstr ""

#: lib/musicians.php:429
msgid "Upload new photo"
msgstr ""

#: lib/musicians.php:430
msgid "Select photo from ownCloud"
msgstr ""

#: lib/musicians.php:841 lib/musicians.php:1269
#, php-format
msgid ""
"None of the instruments known by %s are mentioned in the %sinstrumentation-"
"list%s for the project.\n"
"The musician is added nevertheless to the project with the instrument ``"
"%s''\n"
"Please correct the mis-match."
msgstr ""

#: lib/musicians.php:852
#, php-format
msgid ""
"Choosing the first instrument known by %s\n"
"and mentioned in the %sinstrumentation list%s of the project ``%s''.\n"
"Please correct that by choosing a different ``project-instrument''\n"
"below, if necessary. Choosing ``%s'' as instrument."
msgstr ""

#: lib/musicians.php:1294
#, php-format
msgid ""
"Generally, the first instrument known by the respective musician\n"
"and mentioned in the %sinstrumentation list%s of the project ``%s''\n"
"was chosen as ``project-instrument''.\n"
"Please correct that by choosing a different ``project-instrument''\n"
"below, if necessary."
>>>>>>> 1e30c37a
msgstr ""

#: lib/project-instruments.php:131
msgid "Transpose"
msgstr ""

#: lib/project-instruments.php:291
msgid "#columns"
msgstr ""

#: lib/project-instruments.php:294
msgid "#rows"
msgstr ""

#: lib/tooltips.php:17
msgid ""
"Increase the display priority; move the note closer to the top of the page."
msgstr ""

#: lib/tooltips.php:18
msgid ""
"Decrease the display priority; move the note closer to the bottom of the "
"page."
msgstr ""

#: lib/tooltips.php:19
msgid "Write a new bulletin entry."
msgstr ""

#: lib/tooltips.php:20
msgid "Delete the message and the message-thread depending on this message."
msgstr ""

#: lib/tooltips.php:21
msgid "Write a follow-up to the bulletin entry."
msgstr ""

#: lib/tooltips.php:22
msgid "Edit the bulletin entry; everyone is allowed to do so."
msgstr ""

#: lib/tooltips.php:23
msgid ""
"Toggle the sticky marker; sticky notes are listed at the top of the list."
msgstr ""

#: lib/tooltips.php:24
msgid ""
"Perform the configuration checks again. If all checks have been passed then "
"you are led on to the ordinary entry page of the application."
msgstr ""

#: lib/tooltips.php:25
msgid ""
"Check whether the data-base can be accessed with the given account\n"
"information and password. The password will only be stored in the\n"
"configuration storage if the test can be performed successfully."
msgstr ""

#: lib/tooltips.php:28
msgid ""
"A flag which indicates not so much social or functional status, but\n"
"default behaviour for mass-emails as follows\n"
"\n"
">>> REGULAR:   ordinary member, receives mass-emails.\n"
">>> PASSIVE:   passive member, does not receive mass-emails unless "
"participating in a project.\n"
">>> TEMPORARY: like passive.\n"
">>> CONDUCTOR: does not even receive mass-emails when participating in a "
"project.\n"
">>> SOLOIST:   like conductor.\n"
"\n"
"All classes of member can be explicitly added to a specific mass-emails "
"through the controls\n"
"in the email form."
msgstr ""

#: lib/tooltips.php:39
msgid "Select one of the email templates previously stored in the data-base."
msgstr ""

#: lib/tooltips.php:40
msgid ""
"Enter a short, no-nonsense name for the new template. Please omit spaces."
msgstr ""

#: lib/tooltips.php:41
msgid ""
"Save the current email for later re-usal in the data-base.\n"
"An email template can contain per-member substitutions with the syntax "
"${MEMBER::VARIABLE},\n"
"where VARIABLE is one of VORNAME, NAME, EMAIL, TELEFON_1, TELEFON_2, "
"STRASSE, PLZ, STADT and LAND.\n"
"There is also one global (i.e. not per-member) substitution ${GLOABL::"
"ORGANIZER} which is substituted\n"
"by the pre-names of the organizing committe in order to compose  greetings."
msgstr ""

#: lib/tooltips.php:46
msgid ""
"Test the email-settings; try to connect to the SMTP-server and the IMAP-"
"server in turn."
msgstr ""

#: lib/tooltips.php:47
msgid ""
"Try to connect to the specified web-address, will open the web-address in "
"another window or tab, depending your local browser preferences."
msgstr ""

#: lib/tooltips.php:48
msgid "Export in CSV-format using a semicolon as delimiter (Excel convention)"
msgstr ""

#: lib/tooltips.php:49
msgid ""
"Export as HTML page without navigation elements; can also be loaded into "
"your office-programs."
msgstr ""

#: lib/tooltips.php:50
msgid "Export as `full-featured' Excel-2007 table, `.xslx'."
msgstr ""

#: lib/tooltips.php:51
msgid ""
"Export as HTML page, but set the file type to `spread-sheed'. Should also be "
"readable by standard office-programs as `Excel'-table."
msgstr ""

#: lib/tooltips.php:52
msgid ""
"Export the visible part of the data-base to an office-format. The `Excel'-"
"export should produce useful input for either Libre- or OpenOffice or for "
"the product of some well-known software-corporation with seat in Redmond, "
"USA."
msgstr ""

#: lib/tooltips.php:53
msgid ""
"Choose a file to attach from the files stored remotely on in the OwnCloud "
"storage area."
msgstr ""

#: lib/tooltips.php:54
msgid ""
"Upload a file from your local computer as attachment. The file will be "
"removed from the remote-system after the message has been sent."
msgstr ""

#: lib/tooltips.php:55
msgid ""
"Add the instruments of the actually registered musicians to the instrument-"
"table for the project."
msgstr ""

#: lib/tooltips.php:56
msgid ""
"Add the musician to the project. A new form will open were details like the "
"instrument etc. can be adjustetd."
msgstr ""

#: lib/tooltips.php:57
msgid ""
"Transpose the displayed table; may be beneficial for tables with only a few "
"rows but many columns!"
msgstr ""

#: lib/tooltips.php:58
msgid "Open a page with the musicians registered for the respective project."
msgstr ""

#: lib/tooltips.php:59
msgid ""
"Open a dialog with all known\n"
"events associated to the project.\n"
"Events can be added and modified\n"
"as needed."
msgstr ""

#: lib/tooltips.php:63
msgid ""
"Recompute the link between projects and events, using the event-categories "
"as primary key."
msgstr ""

#: lib/tooltips.php:64
msgid ""
"Mark the respective event for being\n"
"sent by email as ICS-attachment per email.\n"
"Hitting the email button above the form\n"
"will open an Email form suitable for\n"
"sending the marked events to selected\n"
"recipients."
msgstr ""

#: lib/tooltips.php:70
msgid "Add a new concert-event to the project."
msgstr ""

#: lib/tooltips.php:71
msgid "Add a new rehearsal-event to the project."
msgstr ""

#: lib/tooltips.php:72
msgid "Add some other event to the project."
msgstr ""

#: lib/tooltips.php:74
msgid ""
"Add a private management event which is not exposed to the rest of the world."
msgstr ""

#: lib/tooltips.php:76
msgid ""
"Click to open an email-form\n"
"and send the selected events to\n"
"selected recipients."
msgstr ""

#: lib/tooltips.php:79
msgid ""
"Select all events for\n"
"email-submission"
msgstr ""

#: lib/tooltips.php:81
msgid ""
"Exclude all events from\n"
"email-submission"
msgstr ""

#: lib/tooltips.php:83
msgid "Modify the event."
msgstr ""

#: lib/tooltips.php:84
msgid ""
"Delete the event from the system\n"
"(no undo possible)."
msgstr ""

#: lib/tooltips.php:86
msgid ""
"Detach the respective event\n"
"from the project, but do not\n"
"delete it from the calender.\n"
"The event can be reattached by\n"
"adding the project-name to its\n"
"categories."
msgstr ""

#: lib/tooltips.php:93
msgid ""
"  Klick mich, um das Sortieren\n"
"nach diesem Feld ein-\n"
"oder auszuschalten!"
msgstr ""

#: lib/tooltips.php:97
msgid "  Klick mich, um die Sortierreihenfolge umzukehren!"
msgstr ""

#: lib/tooltips.php:99
msgid ""
"  Klick mich, um eine Em@il an die ausgewählten\n"
"Musiker zu versenden. Auf der folgenden Seite kann\n"
"die Auswahl dann noch modifiziert werden.\n"
"`angezeigt' bedeutet: nicht\n"
"nur die auf der aktuellen\n"
"Anzeige-Seite, sondern\n"
"alle, die den Such-Kriterien\n"
"entsprechen."
msgstr ""

#: lib/tooltips.php:108
msgid ""
"  Klick mich, um alle gerade\n"
"angezeigten Musiker zu der\n"
"Em@il-Auswahl hinzuzufügen.\n"
"`angezeigt' bedeutet: nicht\n"
"nur die auf der aktuellen\n"
"Anzeige-Seite, sondern\n"
"alle, die den Such-Kriterien\n"
"entsprechen."
msgstr ""

#: lib/tooltips.php:117
msgid ""
"  Klick mich, um alle gerade\n"
"angezeigten Musiker von der\n"
"Em@il-Auswahl zu entfernen"
msgstr ""

#: lib/tooltips.php:121
msgid ""
<<<<<<< HEAD
=======
"  Adressaten in potentielle\n"
"Massenmail Adressliste aufnehmen.\n"
"Die Adressaten kann man\n"
"vor dem Senden der Em@il noch\n"
"korrigieren."
msgstr ""

#: lib/tooltips.php:127
msgid ""
"  Click me to add all selected musicians\n"
"to the selected project. All selected\n"
"musicians on all pages will be added."
msgstr ""

#: lib/tooltips.php:131
msgid ""
"  Click me to pre-select\n"
"all musicians on all pages\n"
"for the current project.\n"
"Please click the ``Add all''-button to\n"
"actually add them."
msgstr ""

#: lib/tooltips.php:137
msgid ""
"  Click me to remove\n"
"all musicians on all pages\n"
"from the pre-selection for\n"
"the current project."
msgstr ""

#: lib/tooltips.php:142
msgid ""
"  Check me to pre-select\n"
"this musician for the current\n"
"project. Please click the\n"
" ``Add all''-button to\n"
"actually add all selected\n"
"musicians."
msgstr ""

#: lib/tooltips.php:149
msgid ""
"  Click me to add a new\n"
"row to the current table."
msgstr ""

#: lib/tooltips.php:152
msgid ""
>>>>>>> 1e30c37a
"  Klick mich, um die\n"
"Sortierreihenfolge auf die\n"
"Voreinstellung zurückzusetzen."
msgstr ""

<<<<<<< HEAD
#: lib/tooltips.php:106
=======
#: lib/tooltips.php:155
>>>>>>> 1e30c37a
msgid ""
"  Klick mich, um den\n"
"aktuellen Filter zu löschen."
msgstr ""

<<<<<<< HEAD
#: lib/tooltips.php:109
=======
#: lib/tooltips.php:158
>>>>>>> 1e30c37a
msgid ""
"  Klick mich, um die\n"
"Suchkriterien zu verstecken."
msgstr ""

<<<<<<< HEAD
#: lib/tooltips.php:112
=======
#: lib/tooltips.php:161
>>>>>>> 1e30c37a
msgid ""
"  Klick mich, um die\n"
"Suchkriterien anzuzeigen."
msgstr ""

<<<<<<< HEAD
#: lib/tooltips.php:115
=======
#: lib/tooltips.php:164
>>>>>>> 1e30c37a
#, php-format
msgid ""
"  Klick mich, um die\n"
"aktuellen Suchkriterien anzuwenden. Suchkriterien\n"
"können in den Feldern eingegeben werden.\n"
"Als Platzhalter verwendet man `%%'."
msgstr ""

<<<<<<< HEAD
#: lib/tooltips.php:120
=======
#: lib/tooltips.php:169
>>>>>>> 1e30c37a
#, php-format
msgid ""
"  Feld für Suchkriterien.\n"
"Als Platzhalter verwendet man `%%', z.B. `%%Ste%%an'\n"
"beim Vornamen. Bei numerischen Feldern ist links\n"
"eine Auswahlbox mit Vergleichsoperationen."
msgstr ""

<<<<<<< HEAD
#: lib/tooltips.php:125
msgid ""
"  Click mich, um mich\n"
"Deinem Massenmail-Vorhaben\n"
"hinzuzufügen. Schäme Dich!"
msgstr ""

#: lib/tooltips.php:129
msgid "Einzelnen Datensatz anzeigen"
msgstr ""

#: lib/tooltips.php:130
=======
#: lib/tooltips.php:174
msgid "Einzelnen Datensatz anzeigen"
msgstr ""

#: lib/tooltips.php:175
>>>>>>> 1e30c37a
msgid ""
"Einzelnen Datensatz anzeigen,\n"
"zeigt ein neues Formular mit\n"
"detaillierten Eingabefeldern\n"
"und Abbruchmöglichkeit."
msgstr ""

<<<<<<< HEAD
#: lib/tooltips.php:134
=======
#: lib/tooltips.php:179
>>>>>>> 1e30c37a
msgid ""
"Einzelnen Datensatz kopieren,\n"
"zeigt ein neues Formular mit\n"
"detaillierten Eingabefeldern\n"
"und Abbruchmöglichkeit."
msgstr ""

<<<<<<< HEAD
#: lib/tooltips.php:138
=======
#: lib/tooltips.php:183
>>>>>>> 1e30c37a
msgid ""
"Einzelnen Datensatz löschen,\n"
"zeigt den aktuellen Datensatz zunächst an.\n"
"Gelöscht wird der erst nach einer\n"
"weiteren Bestätigung. Trotzdem:\n"
"VORSICHT!."
msgstr ""

<<<<<<< HEAD
#: lib/tooltips.php:143
msgid ""
"  Adressaten in potentielle\n"
"Massenmail Adressliste aufnehmen.\n"
"Kann man (glücjlicherweise) \n"
"vor dem Senden der Em@il noch\n"
"korrigieren. Trotzdem:\n"
"Think thrice about it."
msgstr ""

#: lib/tooltips.php:151
=======
#: lib/tooltips.php:189
>>>>>>> 1e30c37a
msgid "nothing"
msgstr ""

#: lib/triggers/instrumentation-change-instrument.TUB.inc.php:68
#, php-format
msgid "Instrument not known by %s, correct that first! %s only plays %s!!!"
msgstr ""

#: lib/triggers/instrumentation-change-instrument.TUB.inc.php:70
msgid "Click on the following button to enforce your decision"
msgstr ""

#: lib/triggers/instrumentation-change-instrument.TUB.inc.php:71
#, php-format
msgid ""
"This will also add `%s' to %s's list of known instruments. Unfortunately, "
"all your other changes will be discarded. You may want to try the `Back'-"
"Button of your browser."
msgstr ""

#: lib/triggers/instrumentation-change-instrument.TUB.inc.php:75
#, php-format
msgid "Really Change %s's instrument!!!"
msgstr ""

#: settings.php:65
msgid "concerts"
msgstr ""

#: settings.php:66
msgid "rehearsals"
msgstr ""

#: settings.php:67
msgid "other"
msgstr ""

#: settings.php:68
msgid "management"
msgstr ""

#: templates/admin-settings.php:11
msgid "Group"
msgstr ""

#: templates/admin-settings.php:12
msgid "User Group"
msgstr ""

#: templates/app-settings.php:11
msgid "General settings"
msgstr ""

#: templates/app-settings.php:12
msgid "name of orchestra"
msgstr ""

#: templates/app-settings.php:17
msgid "Encryption settings"
msgstr ""

#: templates/app-settings.php:18
msgid "Current Key"
msgstr ""

#: templates/app-settings.php:19
msgid "New Key"
msgstr ""

#: templates/app-settings.php:20 templates/app-settings.php:49
#: templates/email-settings.php:49 templates/settings.php:45
#: templates/share-settings.php:23
msgid "show"
msgstr ""

#: templates/app-settings.php:21
msgid "Change Encryption Key"
msgstr ""

#: templates/app-settings.php:22
msgid "The encryption key was changed"
msgstr ""

#: templates/app-settings.php:23
msgid "Unable to change the encryption key"
msgstr ""

#: templates/app-settings.php:24
msgid "Data will be stored unencrypted"
msgstr ""

#: templates/app-settings.php:25
msgid "The keys are the same and remain unchanged."
msgstr ""

#: templates/app-settings.php:29
msgid "Distribute Encryption Key"
msgstr ""

#: templates/app-settings.php:29
msgid ""
"Insert the data-base encryption key into the user preferences of all users "
"belonging to the user group. The data-base key will be encrypted by the "
"respective user's public key."
msgstr ""

#: templates/app-settings.php:35
msgid "Database settings"
msgstr ""

#: templates/app-settings.php:36
msgid "Server"
msgstr ""

#: templates/app-settings.php:37
msgid "Database Server"
msgstr ""

#: templates/app-settings.php:39
msgid "Database"
msgstr ""

#: templates/app-settings.php:40
msgid "Database Name"
msgstr ""

#: templates/app-settings.php:42
msgid "User"
msgstr ""

#: templates/app-settings.php:43
msgid "Database User"
msgstr ""

#: templates/app-settings.php:48 templates/email-settings.php:48
msgid "New Password"
msgstr ""

#: templates/app-settings.php:50
msgid "Test Database Password"
msgstr ""

#: templates/blog.php:19
msgid ""
"Camerata DB meets web 2.0 - the data-base operations can be accessed\n"
"through the respective navigation buttons at the top of the page. The\n"
"page below may be used as a bulletin-board. Configuration options are\n"
"accessible through the gear- and pencil-shaped buttons in the\n"
"bottom-left and top-right edge of the screen"
msgstr ""

#: templates/blog.php:43
msgid "New note"
msgstr ""

#: templates/blog.php:69
msgid ""
"Avatar pictures can be uploaded through the contacts-application by\n"
"adding a photo to a contact-card which has the users login-name as\n"
"nick-name."
msgstr ""

#: templates/blog.php:80
#, php-format
msgid ", priority %d"
msgstr ""

#: templates/blog.php:86
#, php-format
msgid ", latest change by `%s', %s"
msgstr ""

#: templates/blog.php:94
msgid "Reply"
msgstr ""

#: templates/blog.php:97
msgid "Edit"
msgstr ""

#: templates/blog.php:102
msgid "Raise priority"
msgstr ""

#: templates/blog.php:105
msgid "Lower priority"
msgstr ""

#: templates/blog.php:109
msgid "Delete"
msgstr ""

#: templates/blogedit.php:12
msgid "Submit"
msgstr ""

#: templates/configcheck.php:12
msgid ""
"It may be that you simply have to log-off and log-in again because your "
"login-session has timed out. Otherwise the following instructions apply:\n"
"<p>\n"
"Several basic configuraton options are missing. Please follow they\n"
"instructions below. If this is a new installation then you will\n"
"probably also have to adjust several other settings in the\n"
"configuration menu (click on the gear-symbol in the top-right\n"
"corner). You need to have the role of a group-administrator to do\n"
"so. You may want to configure your language preferences."
msgstr ""

#: templates/configcheck.php:35
msgid "Test again"
msgstr ""

#: templates/configcheck.php:45
msgid ""
"You need to specify a name for the orchestra.  Please click as\n"
"group-administrator on the gear-symbol in the top-right corner and\n"
"specify a short-hand name for the orchestra in the\n"
"`Administration'-tab. This is just a tag to provide defaults for\n"
"user-ids and folders; it should be a short one-word identifier."
msgstr ""

#: templates/configcheck.php:51
msgid ""
"You need to create a dedicatd user group.\n"
"You have to log-in as administrator to do so."
msgstr ""

#: templates/configcheck.php:54
#, php-format
msgid ""
"You need to create a dummy-user which owns all shared resources\n"
"(calendars, files etc.). You need to be a group-admin for the\n"
"orchestra user group `%s' to do so. You can create the share-owner\n"
"uid by setting the respective field in the application settings menu\n"
"(click as group-admin on the gear-symbol in the top-right corner and\n"
"choose the `Sharing'-tab)."
msgstr ""

#: templates/configcheck.php:62
#, php-format
msgid ""
"You need to create a dedicated shared folder shared among the\n"
"user-group `%s'. You can do so through the respective web-form in the\n"
"application settings windows accessible through the gear-symbol in the\n"
"top-right corner. Click on the symbol and choose the `Sharing'-tab in\n"
"the settings-window. You need to be a group-admin, otherwise the\n"
"application settings are not visible for you."
msgstr ""

#: templates/configcheck.php:70
msgid ""
"You need to configure the database access. You can do so through the\n"
"respective web-form in the application settings windows accessible\n"
"through the gear-symbol in the upper left corner. Click on the\n"
"gear-symbol and choose the `Administration'-tab.You need to be a\n"
"group-admin, otherwise the application settings are not visible for\n"
"you."
msgstr ""

#: templates/configcheck.php:78
msgid ""
"You may want to set an encryption key for encrypting configuration\n"
"values and (in the future) sensitive data in the members- and project\n"
"database.  You can do so through the respective web-form in the\n"
"application settings windows accessible through the gear-symbol in the\n"
"upper left corner. You need to be a group-admin, otherwise the\n"
"application settings are not visible for you. Note also that after\n"
"installing a non-empty encryption key each user has to log-out and\n"
"log-in again in order to be able to access the encrypted values."
msgstr ""

#: templates/configcheck.php:92
msgid "You are a group administrator."
msgstr ""

#: templates/configcheck.php:93
msgid "You are not a group administrator."
msgstr ""

#: templates/configcheck.php:95
#, php-format
msgid ""
"Ask a user with group-administrator rights to perform the required\n"
"settings or ask the Owncloud-administror to assign to you the rol of a\n"
"group-administrator for the group `%s'."
msgstr ""

#: templates/configcheck.php:114 templates/configcheck.php:139
msgid "is set"
msgstr ""

#: templates/configcheck.php:114
msgid "is missing"
msgstr ""

#: templates/configcheck.php:118 templates/configcheck.php:134
msgid "Additional diagnostic message:"
msgstr ""

#: templates/configcheck.php:144
msgid "is set, but inaccessible"
msgstr ""

#: templates/configcheck.php:149
msgid "is not set"
msgstr ""

#: templates/debug.php:2
msgid "Edit an event"
msgstr ""

#: templates/devel-settings.php:8 templates/expertmode.php:55
msgid "Links"
msgstr ""

#: templates/devel-settings.php:9 templates/devel-settings.php:13
#: templates/devel-settings.php:17 templates/devel-settings.php:21
#: templates/devel-settings.php:25
msgid "Test Link"
msgstr ""

#: templates/devel-settings.php:11
#, php-format
msgid "Link to %s"
msgstr ""

#: templates/devel-settings.php:15
#, php-format
msgid "Link to Owncloud@%s"
msgstr ""

#: templates/devel-settings.php:18 templates/devel-settings.php:19
msgid "Link to the source-code"
msgstr ""

#: templates/devel-settings.php:22 templates/devel-settings.php:23
msgid "Link to the source-code documentation"
msgstr ""

#: templates/devel-settings.php:28
msgid "Link to Owncloud Developer Information"
msgstr ""

#: templates/devel-settings.php:31
msgid "Owncloud developer documentation"
msgstr ""

#: templates/email-settings.php:11 templates/part.common.header.php:30
msgid "Settings"
msgstr ""

#: templates/email-settings.php:24 templates/email-settings.php:32
msgid "security"
msgstr ""

#: templates/email-settings.php:42
msgid "Email Account"
msgstr ""

#: templates/email-settings.php:43
msgid "Email-User"
msgstr ""

#: templates/email-settings.php:44
msgid "Login for email account."
msgstr ""

#: templates/email-settings.php:50
msgid "Change email password"
msgstr ""

#: templates/email-settings.php:51
msgid "The email password was changed"
msgstr ""

#: templates/email-settings.php:52
msgid "Unable to change the email password"
msgstr ""

#: templates/email-settings.php:54
msgid "Bulk Sender Identity"
msgstr ""

#: templates/email-settings.php:55
msgid "Real Sender Name"
msgstr ""

#: templates/email-settings.php:56
msgid "From: name"
msgstr ""

#: templates/email-settings.php:57
msgid "Email From Adress"
msgstr ""

#: templates/email-settings.php:58
msgid "From: address"
msgstr ""

#: templates/email-settings.php:60
msgid "Test Settings"
msgstr ""

#: templates/email-settings.php:61
msgid "Test Email Setup"
msgstr ""

#: templates/email-settings.php:62 templates/email-settings.php:63
msgid "Email test-mode; send emails only to the email test-address."
msgstr ""

#: templates/email-settings.php:63
msgid "Test-Mode"
msgstr ""

#: templates/email-settings.php:64
msgid "Test Email Adress"
msgstr ""

#: templates/email-settings.php:65
msgid "Test address"
msgstr ""

#: templates/errorpage.php:8
#, php-format
msgid ""
"CamerataDB Error: You are not a member of the dedicated orchestra\n"
"group , you are `%s'.  If this is a first-time setup, then please\n"
"define a dedicated user-group and specify that group in the\n"
"appropriate field in the `Admin'-section of the admin-settings. You\n"
"should also assign at least one user and one or more dedicated\n"
"group-administrators to the user-group.  Afterwards one of the\n"
"group-administrators should log-in and perform the necessary\n"
"configuration steps to finish the setup. You need administrative\n"
"privileges to create an initial orchestra group and group\n"
"administrator."
msgstr ""

#: templates/errorpage.php:33
msgid "Something is wrong, but what?"
msgstr ""

#: templates/events.php:10
msgid "Events for"
msgstr ""

#: templates/events.php:21
msgid "Add Concert"
msgstr ""

#: templates/events.php:22
msgid "Add Rehearsal"
msgstr ""

#: templates/events.php:23
msgid "Add Other Event"
msgstr ""

#: templates/events.php:24
msgid "Management Event"
msgstr ""

#: templates/events.php:31
msgid "Download"
msgstr ""

#: templates/eventslisting.php:27
msgid "no events"
msgstr ""

#: templates/expertmode.php:16
msgid "Synchronize Events"
msgstr ""

#: templates/expertmode.php:21
msgid "Recreate all Views"
msgstr ""

#: templates/expertmode.php:22
msgid "Recreate the `Detailed Instrumentation' hybrid-table for each project"
msgstr ""

#: templates/expertmode.php:26
msgid "Check Instruments"
msgstr ""

#: templates/expertmode.php:27
msgid ""
"Check whether the instrumentation numbers table and the musicians table "
"mention the same instruments"
msgstr ""

#: templates/expertmode.php:31
msgid "Adjust Instruments"
msgstr ""

#: templates/expertmode.php:32
msgid ""
"Make sure the instruments table contains at least any instrument played by "
"any musician."
msgstr ""

#: templates/expertmode.php:36 templates/settings.php:33
msgid "Example"
msgstr ""

#: templates/expertmode.php:37
msgid "Example Do-Nothing Button"
msgstr ""

#: templates/expertmode.php:42
msgid "Predefined data-base operations"
msgstr ""

#: templates/expertmode.php:44
msgid "Operation generated Response"
msgstr ""

#: templates/expertmode.php:48
msgid "Clear Output"
msgstr ""

#: templates/expertmode.php:50
msgid "Remove output, if any is present."
msgstr ""

#: templates/expertmode.php:57
msgid "Database musicians/projects"
msgstr ""

#: templates/expertmode.php:59
msgid ""
"Open the login-window to the data-base back-bone. Although this is `expert "
"mode' you will fall in love with the `export' facilities of the data-base "
"back-bone. TRY IT OUT! DO IT!"
msgstr ""

#: templates/expertmode.php:62
msgid "Database Owncloud"
msgstr ""

#: templates/expertmode.php:64
msgid ""
"Open the login-window to the data-base back-bone for the Owncloud WebUI."
msgstr ""

#: templates/expertmode.php:67
msgid "Source-Code Archive"
msgstr ""

#: templates/expertmode.php:69
msgid ""
"View the git-repository holding all revision of this entire mess. Mostly "
"useful for web-developers."
msgstr ""

#: templates/expertmode.php:72
msgid "Source-Code Documentation"
msgstr ""

#: templates/expertmode.php:74
msgid ""
"Internal documentation of the `CAFEV-App', mostly useful for web-developers."
msgstr ""

#: templates/expertmode.php:77
msgid "Owncloud Developer Documentation"
msgstr ""

#: templates/expertmode.php:79
msgid "Owncloud Developer Manual, mostly useful for web-developers."
msgstr ""

#: templates/part.common.header.php:17
msgid "Startpage"
msgstr ""

#: templates/part.common.header.php:18
msgid "Navigate back to the start-page."
msgstr ""

#: templates/part.common.header.php:23
msgid "Expert Operations"
msgstr ""

#: templates/part.common.header.php:24
msgid "Expert Operations like recreating views etc."
msgstr ""

#: templates/part.common.header.php:31
msgid "Personal Settings."
msgstr ""

#: templates/part.common.header.php:39
msgid "Toggle Visibility"
msgstr ""

#: templates/part.common.header.php:41 templates/part.common.header.php:69
msgid "Minimize or maximize the containing block."
msgstr ""

#: templates/project-instruments.php:27
msgid "Success!"
msgstr ""

#: templates/settings.php:8
msgid ""
"Control the display of tooltips. Warning: this works globally for all "
"OwnCloud applications."
msgstr ""

#: templates/settings.php:9
msgid "Show a second button which leads to a dialog with `advanced' settings"
msgstr ""

#: templates/settings.php:10
msgid "Show a certain amount of debug information, normally not needed."
msgstr ""

#: templates/settings.php:14
msgid "Personal Settings"
msgstr ""

#: templates/settings.php:15
msgid "Administration"
msgstr ""

#: templates/settings.php:16
msgid "Sharing"
msgstr ""

#: templates/settings.php:17
msgid "Email"
msgstr ""

#: templates/settings.php:18
msgid "Development"
msgstr ""

#: templates/settings.php:25
msgid "Tool-Tips"
msgstr ""

#: templates/settings.php:28
msgid "Expert-Mode"
msgstr ""

#: templates/settings.php:31
msgid "Debug-Mode"
msgstr ""

#: templates/settings.php:33 templates/settings.php:36
#: templates/settings.php:37
msgid "Example Text"
msgstr ""

#: templates/settings.php:39
msgid "Dummy"
msgstr ""

#: templates/settings.php:43
msgid "Own Password"
msgstr ""

#: templates/settings.php:44
msgid "DB Encryption Key"
msgstr ""

#: templates/settings.php:46
msgid "Set Encryption Key"
msgstr ""

#: templates/settings.php:47
msgid "The encryption key has been set successfully."
msgstr ""

#: templates/settings.php:48
msgid "Unable to set the encryption key."
msgstr ""

#: templates/share-settings.php:13
msgid "Share owner"
msgstr ""

#: templates/share-settings.php:16
msgid "shareowner"
msgstr ""

#: templates/share-settings.php:17 templates/share-settings.php:59
msgid "force"
msgstr ""

#: templates/share-settings.php:18 templates/share-settings.php:61
msgid "Check"
msgstr ""

#: templates/share-settings.php:22
msgid "Share-Password"
msgstr ""

#: templates/share-settings.php:24
msgid "Generate"
msgstr ""

#: templates/share-settings.php:25
msgid "Change"
msgstr ""

#: templates/share-settings.php:30
msgid "Calendars"
msgstr ""

#: templates/share-settings.php:31 templates/share-settings.php:34
#: templates/share-settings.php:37 templates/share-settings.php:40
msgid "calendarname"
msgstr ""

#: templates/share-settings.php:32
msgid "Calendar for Concerts"
msgstr ""

#: templates/share-settings.php:35
msgid "Calendar for Rehearsals"
msgstr ""

#: templates/share-settings.php:38
msgid "Calendar for other Events"
msgstr ""

#: templates/share-settings.php:41
msgid "Management-Calendar"
msgstr ""

#: templates/share-settings.php:44
msgid "#Minutes"
msgstr ""

#: templates/share-settings.php:45
msgid "Default Duration for Events"
msgstr ""

#: templates/share-settings.php:49
msgid "Shared folder"
msgstr ""

#: templates/share-settings.php:55
msgid "shared folder"
msgstr ""<|MERGE_RESOLUTION|>--- conflicted
+++ resolved
@@ -8,11 +8,7 @@
 msgstr ""
 "Project-Id-Version: PACKAGE VERSION\n"
 "Report-Msgid-Bugs-To: \n"
-<<<<<<< HEAD
-"POT-Creation-Date: 2013-10-26 15:36+0200\n"
-=======
-"POT-Creation-Date: 2013-11-11 13:35+0100\n"
->>>>>>> 1e30c37a
+"POT-Creation-Date: 2013-11-14 16:37+0100\n"
 "PO-Revision-Date: YEAR-MO-DA HO:MI+ZONE\n"
 "Last-Translator: FULL NAME <EMAIL@ADDRESS>\n"
 "Language-Team: LANGUAGE <LL@li.org>\n"
@@ -32,8 +28,8 @@
 msgid "Unknown request."
 msgstr ""
 
-#: ajax/blog/editentry.php:34
-msgid "Refusing to create blog entry without author identity"
+#: ajax/blog/editentry.php:34 ajax/blog/modifyentry.php:35
+msgid "Refusing to create blog entry without author identity."
 msgstr ""
 
 #: ajax/blog/editentry.php:46 ajax/blog/modifyentry.php:100
@@ -43,7 +39,7 @@
 
 #: ajax/blog/editentry.php:54
 #, php-format
-msgid "Blog entry with id `%s' cound not be retrieved."
+msgid "Blog entry with id `%s' could not be retrieved."
 msgstr ""
 
 #: ajax/blog/editentry.php:92 ajax/blog/modifyentry.php:124
@@ -52,10 +48,6 @@
 msgid "Error, caught an exception"
 msgstr ""
 
-#: ajax/blog/modifyentry.php:35
-msgid "Refusing to create blog entry without author identity."
-msgstr ""
-
 #: ajax/blog/modifyentry.php:43
 #, php-format
 msgid ""
@@ -92,7 +84,7 @@
 msgid "File doesn't exist: "
 msgstr ""
 
-#: ajax/email/owncloudattachment.php:25
+#: ajax/email/owncloudattachment.php:25 ajax/memberphoto/oc_photo.php:54
 msgid "File doesn't exist:"
 msgstr ""
 
@@ -100,33 +92,33 @@
 msgid "Inconsistency:"
 msgstr ""
 
-#: ajax/email/uploadattachment.php:21
+#: ajax/email/uploadattachment.php:21 ajax/memberphoto/uploadphoto.php:84
 msgid "No file was uploaded. Unknown error"
 msgstr ""
 
-#: ajax/email/uploadattachment.php:27
+#: ajax/email/uploadattachment.php:27 ajax/memberphoto/uploadphoto.php:90
 msgid "There is no error, the file uploaded with success"
 msgstr ""
 
-#: ajax/email/uploadattachment.php:28
+#: ajax/email/uploadattachment.php:28 ajax/memberphoto/uploadphoto.php:91
 msgid "The uploaded file exceeds the upload_max_filesize directive in php.ini"
 msgstr ""
 
-#: ajax/email/uploadattachment.php:29
+#: ajax/email/uploadattachment.php:29 ajax/memberphoto/uploadphoto.php:92
 msgid ""
 "The uploaded file exceeds the MAX_FILE_SIZE directive that was specified in "
 "the HTML form"
 msgstr ""
 
-#: ajax/email/uploadattachment.php:30
+#: ajax/email/uploadattachment.php:30 ajax/memberphoto/uploadphoto.php:93
 msgid "The uploaded file was only partially uploaded"
 msgstr ""
 
-#: ajax/email/uploadattachment.php:31
+#: ajax/email/uploadattachment.php:31 ajax/memberphoto/uploadphoto.php:94
 msgid "No file was uploaded"
 msgstr ""
 
-#: ajax/email/uploadattachment.php:32
+#: ajax/email/uploadattachment.php:32 ajax/memberphoto/uploadphoto.php:95
 msgid "Missing a temporary folder"
 msgstr ""
 
@@ -173,6 +165,74 @@
 msgid "false"
 msgstr ""
 
+#: ajax/memberphoto/currentphoto.php:39 ajax/memberphoto/deletephoto.php:36
+#: ajax/memberphoto/oc_photo.php:42 ajax/memberphoto/uploadphoto.php:49
+#: ajax/memberphoto/uploadphoto.php:81
+msgid "No member ID was submitted."
+msgstr ""
+
+#: ajax/memberphoto/currentphoto.php:44
+#, php-format
+msgid "Error reading member photo for ID = %s."
+msgstr ""
+
+#: ajax/memberphoto/currentphoto.php:54
+msgid "Error saving temporary file."
+msgstr ""
+
+#: ajax/memberphoto/currentphoto.php:57
+msgid "The loading photo is not valid."
+msgstr ""
+
+#: ajax/memberphoto/deletephoto.php:40
+msgid "Deleting the photo may have failed."
+msgstr ""
+
+#: ajax/memberphoto/oc_photo.php:47
+msgid "No photo path was submitted."
+msgstr ""
+
+#: ajax/memberphoto/oc_photo.php:59 ajax/memberphoto/oc_photo.php:62
+msgid "Error loading image."
+msgstr ""
+
+#: ajax/memberphoto/oc_photo.php:76 ajax/memberphoto/uploadphoto.php:72
+#: ajax/memberphoto/uploadphoto.php:122
+#, php-format
+msgid "Couldn't save temporary image: %s"
+msgstr ""
+
+#: ajax/memberphoto/savecrop.php:74
+msgid "Error saving image in DB"
+msgstr ""
+
+#: ajax/memberphoto/savecrop.php:84
+msgid "Error resizing image"
+msgstr ""
+
+#: ajax/memberphoto/savecrop.php:87
+msgid "Error cropping image"
+msgstr ""
+
+#: ajax/memberphoto/savecrop.php:90
+msgid "Error creating temporary image"
+msgstr ""
+
+#: ajax/memberphoto/savecrop.php:93
+#, php-format
+msgid "Error finding image: %s"
+msgstr ""
+
+#: ajax/memberphoto/uploadphoto.php:75 ajax/memberphoto/uploadphoto.php:125
+#, php-format
+msgid "Couldn't load temporary image: %s"
+msgstr ""
+
+#: ajax/memberphoto/uploadphoto.php:128
+#, php-format
+msgid "Temporary file: '%s' has gone AWOL?"
+msgstr ""
+
 #: ajax/settings/app-settings.php:88
 #, php-format
 msgid "Failed for: %s"
@@ -241,7 +301,8 @@
 msgstr ""
 
 #: ajax/settings/app-settings.php:218
-msgid "Failure checking account `s'"
+#, php-format
+msgid "Failure checking account `%s'"
 msgstr ""
 
 #: ajax/settings/app-settings.php:234
@@ -441,9 +502,11 @@
 msgid "Tooltips changed"
 msgstr ""
 
-#: js/blog.js:17 js/blog.js:97 js/blog.js:151 js/blog.js:178 js/blog.js:202
+#: js/blog.js:17 js/blog.js:101 js/blog.js:155 js/blog.js:182 js/blog.js:206
 #: js/email.js:7 js/email.js:45 js/email.js:56 js/email.js:64 js/email.js:77
-#: js/events.js:41 js/events.js:92
+#: js/events.js:41 js/events.js:92 js/photo.js:7 js/photo.js:15 js/photo.js:24
+#: js/photo.js:48 js/photo.js:61 js/photo.js:80 js/photo.js:94 js/photo.js:105
+#: js/photo.js:128 js/photo.js:144
 msgid "Error"
 msgstr ""
 
@@ -451,28 +514,28 @@
 msgid "Edit Blog Entry"
 msgstr ""
 
-#: js/blog.js:69
+#: js/blog.js:73
 msgid ""
 "The message content has been changed and will be lost if you press `Yes'"
 msgstr ""
 
-#: js/blog.js:70
+#: js/blog.js:74
 msgid "Really cancel current entry?"
 msgstr ""
 
-#: js/blog.js:138
-msgid "The entire ymessage thread will be deleted if you press `Yes'"
-msgstr ""
-
-#: js/blog.js:139
+#: js/blog.js:142
+msgid "The entire message thread will be deleted if you press `Yes'"
+msgstr ""
+
+#: js/blog.js:143
 msgid "Really delete the entry?"
 msgstr ""
 
-#: js/cafevdb.js:105
+#: js/cafevdb.js:148
 msgid "Export to the following format is not yet supported:"
 msgstr ""
 
-#: js/cafevdb.js:107
+#: js/cafevdb.js:150
 msgid "Unimplemented"
 msgstr ""
 
@@ -532,7 +595,7 @@
 msgid "Not called from main email-form."
 msgstr ""
 
-#: js/email.js:44
+#: js/email.js:44 js/photo.js:7
 msgid "No files selected for upload."
 msgstr ""
 
@@ -542,7 +605,7 @@
 "on this server."
 msgstr ""
 
-#: js/email.js:169
+#: js/email.js:175
 msgid "Select Attachment"
 msgstr ""
 
@@ -566,18 +629,37 @@
 msgid "Advanced operations, use with care"
 msgstr ""
 
+#: js/photo.js:15
+msgid ""
+"The file you are trying to upload exceed the maximum size for file uploads "
+"on this server."
+msgstr ""
+
+#: js/photo.js:80
+msgid "Could not open member picture."
+msgstr ""
+
+#: js/photo.js:81
+msgid "Error loading member picture."
+msgstr ""
+
+#: js/photo.js:174
+msgid "Select photo"
+msgstr ""
+
 #: js/settings.js:115
 msgid "Error:"
 msgstr ""
 
-<<<<<<< HEAD
-#: lib/config.php:455
-msgid "birthday"
-msgstr ""
-
-#: lib/email.php:371
-=======
-#: lib/config.php:462
+#: js/transpose.js:60
+msgid "#rows"
+msgstr ""
+
+#: js/transpose.js:64
+msgid "#columns"
+msgstr ""
+
+#: lib/config.php:472
 msgid "birthday"
 msgstr ""
 
@@ -594,7 +676,6 @@
 msgstr ""
 
 #: lib/email.php:465
->>>>>>> 1e30c37a
 msgid "Select Em@il Recipients"
 msgstr ""
 
@@ -602,153 +683,153 @@
 msgid "Principal Address Collection"
 msgstr ""
 
-#: lib/email.php:496
+#: lib/email.php:499
 msgid "Select recipients by member status."
 msgstr ""
 
-#: lib/email.php:497
+#: lib/email.php:500
 msgid "Select Members by Status"
 msgstr ""
 
-#: lib/email.php:498
+#: lib/email.php:501
 msgid "Member-Status"
 msgstr ""
 
-#: lib/email.php:526
+#: lib/email.php:529
 msgid "Email Recipients"
 msgstr ""
 
-#: lib/email.php:527
+#: lib/email.php:530
 msgid "Remaining Recipients"
 msgstr ""
 
-#: lib/email.php:528
+#: lib/email.php:531
 msgid "Selected Recipients"
 msgstr ""
 
-#: lib/email.php:542
+#: lib/email.php:548
 msgid "Instrument-Filter"
 msgstr ""
 
-#: lib/email.php:555
+#: lib/email.php:561
 msgid "Compose Em@il"
 msgstr ""
 
-#: lib/email.php:564
+#: lib/email.php:570
 msgid "Apply Filter"
 msgstr ""
 
-#: lib/email.php:570
+#: lib/email.php:576
 msgid "Reset Filter"
 msgstr ""
 
-#: lib/email.php:579
+#: lib/email.php:585
 msgid "Musicians without Em@il"
 msgstr ""
 
-#: lib/email.php:590
+#: lib/email.php:596
 msgid "Count: "
 msgstr ""
 
-#: lib/email.php:963
+#: lib/email.php:969
 msgid "and"
 msgstr ""
 
-#: lib/email.php:1366 lib/projects.php:203 lib/projects.php:443
+#: lib/email.php:1370 lib/projects.php:203 lib/projects.php:443
 msgid "Events"
 msgstr ""
 
-#: lib/email.php:1369
+#: lib/email.php:1373
 msgid "Attached Events"
 msgstr ""
 
-#: lib/email.php:1381
+#: lib/email.php:1385
 #, php-format
 msgid "Edit Event %s"
 msgstr ""
 
-#: lib/email.php:1404
+#: lib/email.php:1408
 msgid "Template"
 msgstr ""
 
-#: lib/email.php:1408
+#: lib/email.php:1412
 msgid "Select email template"
 msgstr ""
 
-#: lib/email.php:1420
+#: lib/email.php:1424
 msgid "New Template Name"
 msgstr ""
 
-#: lib/email.php:1430
+#: lib/email.php:1434
 msgid "Save as Template"
 msgstr ""
 
-#: lib/email.php:1436
+#: lib/email.php:1440
 msgid "Recipients"
 msgstr ""
 
-#: lib/email.php:1437
+#: lib/email.php:1441
 msgid "Determined automatically from data-base, see below the email form."
 msgstr ""
 
-#: lib/email.php:1448
+#: lib/email.php:1452
 msgid "Subject"
 msgstr ""
 
-#: lib/email.php:1454
+#: lib/email.php:1458
 msgid "Message-Body"
 msgstr ""
 
-#: lib/email.php:1458
+#: lib/email.php:1462
 msgid "Sender-Name"
 msgstr ""
 
-#: lib/email.php:1463
+#: lib/email.php:1467
 msgid "Sender-Email"
 msgstr ""
 
-#: lib/email.php:1464
+#: lib/email.php:1468
 msgid "Tied to"
 msgstr ""
 
-#: lib/email.php:1467
+#: lib/email.php:1471
 msgid "Add Attachment"
 msgstr ""
 
-#: lib/email.php:1473 lib/email.php:1474
+#: lib/email.php:1477 lib/email.php:1478
 msgid "Upload new File"
 msgstr ""
 
-#: lib/email.php:1479 lib/email.php:1480
+#: lib/email.php:1483 lib/email.php:1484
 msgid "Select from Owncloud"
 msgstr ""
 
-#: lib/email.php:1492
+#: lib/email.php:1496
 msgid "Remove"
 msgstr ""
 
-#: lib/email.php:1500
+#: lib/email.php:1504
 msgid "Send Em@il"
 msgstr ""
 
-#: lib/email.php:1503
+#: lib/email.php:1507
 msgid "Edit recipients"
 msgstr ""
 
-#: lib/email.php:1509 templates/blogedit.php:18
+#: lib/email.php:1513 templates/blogedit.php:18
 msgid "Cancel"
 msgstr ""
 
-#: lib/email.php:1568
+#: lib/email.php:1572
 #, php-format
 msgid "Invalid template mail, first unknown left-over parameter is %s"
 msgstr ""
 
-#: lib/email.php:1570
+#: lib/email.php:1574
 msgid "Unknown Variable"
 msgstr ""
 
-#: lib/email.php:1576
+#: lib/email.php:1580
 msgid ""
 "No recipients specified, you possibly forgot to shift items from the left "
 "select box (potential recipients) to the right select box (actual "
@@ -756,44 +837,44 @@
 "recipients."
 msgstr ""
 
-#: lib/email.php:1577
+#: lib/email.php:1581
 msgid "No recipients"
 msgstr ""
 
-#: lib/email.php:1583
+#: lib/email.php:1587
 #, php-format
 msgid ""
 "The subject must not consist of `%s' as only part.<br/>Please correct that "
 "and then hit the `Send'-button again."
 msgstr ""
 
-#: lib/email.php:1586
+#: lib/email.php:1590
 msgid "Incomplete Subject"
 msgstr ""
 
-#: lib/email.php:1591
+#: lib/email.php:1595
 msgid ""
 "The sender-name should not be empty.<br/>Please correct that and then hit "
 "the `Send'-button again."
 msgstr ""
 
-#: lib/email.php:1593
+#: lib/email.php:1597
 msgid "Descriptive Sender Name"
 msgstr ""
 
-#: lib/email.php:1832
+#: lib/email.php:1836
 msgid "The email-backend throwed an exception stating:<br/>"
 msgstr ""
 
-#: lib/email.php:1834
+#: lib/email.php:1838
 msgid "Please correct the problem and then click on the `Send'-button again."
 msgstr ""
 
-#: lib/email.php:1835 lib/email.php:1978
+#: lib/email.php:1839 lib/email.php:1982
 msgid "Caught an exception"
 msgstr ""
 
-#: lib/email.php:1945
+#: lib/email.php:1949
 #, php-format
 msgid ""
 "A message with exactly the same text to exactly the same recipients has "
@@ -801,56 +882,56 @@
 "duplicate bulk emails."
 msgstr ""
 
-#: lib/email.php:1951
+#: lib/email.php:1955
 msgid "Duplicate Email"
 msgstr ""
 
-#: lib/email.php:1959
+#: lib/email.php:1963
 msgid "Sending failed for an unknown reason. Sorry."
 msgstr ""
 
-#: lib/email.php:1960
+#: lib/email.php:1964
 msgid "General Failure reading your hard-disk ... just kidding."
 msgstr ""
 
-#: lib/email.php:1965
+#: lib/email.php:1969
 msgid "Message has been sent, at least: no error from our side!"
 msgstr ""
 
-#: lib/email.php:1966
+#: lib/email.php:1970
 msgid "Message has been sent"
 msgstr ""
 
-#: lib/email.php:1975
+#: lib/email.php:1979
 #, php-format
 msgid ""
 "During send, the email-backend throwed an exception stating:<br/>`%s'</"
 "br>Please correct the problem and then click on the `Send'-button again."
 msgstr ""
 
-#: lib/email.php:2006
+#: lib/email.php:2010
 #, php-format
 msgid ""
 "The IMAP backend returned the error `%s'. Unfortunate Snafu.<br/>I was "
 "trying to copy the message to our send-folder, but that failed."
 msgstr ""
 
-#: lib/email.php:2009
+#: lib/email.php:2013
 msgid "IMAP connection failed"
 msgstr ""
 
-#: lib/email.php:2016
+#: lib/email.php:2020
 #, php-format
 msgid ""
 "Could not copy the message to neither the \"Sent\" or the \"INBOX.Sent\" "
 "folder.</br>Server returned the errors: `%s' and `%s'"
 msgstr ""
 
-#: lib/email.php:2020
+#: lib/email.php:2024
 msgid "Copying to `Sent'-folder failed."
 msgstr ""
 
-#: lib/email.php:2077
+#: lib/email.php:2081
 #, php-format
 msgid ""
 "The %s address `%s' seems to be invalid.<br/>Please correct that first and "
@@ -858,11 +939,11 @@
 "any) have to be specified again."
 msgstr ""
 
-#: lib/email.php:2081
+#: lib/email.php:2085
 msgid "Invalid Email Address"
 msgstr ""
 
-#: lib/email.php:2089
+#: lib/email.php:2093
 msgid "recipient"
 msgstr ""
 
@@ -879,128 +960,124 @@
 msgid "Invalid argument value: `%s'"
 msgstr ""
 
+#: lib/functions.php:396
+msgid "Export Table"
+msgstr ""
+
+#: lib/functions.php:404
+msgid "CSV Export"
+msgstr ""
+
 #: lib/functions.php:407
-msgid "Export Table"
-msgstr ""
-
-#: lib/functions.php:415
-msgid "CSV Export"
-msgstr ""
-
-#: lib/functions.php:418
 msgid "HTML Export"
 msgstr ""
 
-#: lib/functions.php:421
+#: lib/functions.php:410
 msgid "Excel Export"
 msgstr ""
 
-#: lib/functions.php:424
+#: lib/functions.php:413
 msgid "HTML/Spreadsheet"
 msgstr ""
 
-#: lib/functions.php:546
+#: lib/functions.php:535
 msgid "Error: Unknonwn Button Type"
 msgstr ""
 
-#: lib/functions.php:569
+#: lib/functions.php:558
 msgid "View all Projects"
 msgstr ""
 
-#: lib/functions.php:570
+#: lib/functions.php:559
 msgid "Overview over all known projects (start-page)."
 msgstr ""
 
-#: lib/functions.php:582
+#: lib/functions.php:571
 msgid "Display all Musicians"
 msgstr ""
 
-#: lib/functions.php:583
+#: lib/functions.php:572
 msgid ""
 "Display all musicians stored in the data-base, with detailed facilities for "
 "filtering and sorting."
 msgstr ""
 
-#: lib/functions.php:595
+#: lib/functions.php:584
 msgid ""
 "Mass-email form, use with care. Mass-emails will be logged. Recipients will "
 "be specified by the Bcc: field in the header, so the recipients are "
 "undisclosed to each other."
 msgstr ""
 
-#: lib/functions.php:609
+#: lib/functions.php:598
 msgid "Email History"
 msgstr ""
 
-#: lib/functions.php:610
+#: lib/functions.php:599
 msgid "Display all emails sent by our mass-email form."
 msgstr ""
 
-#: lib/functions.php:628
+#: lib/functions.php:617
 msgid "The currently active project."
 msgstr ""
 
-#: lib/functions.php:643
+#: lib/functions.php:632
 msgid "Detailed Instrumentation"
 msgstr ""
 
-#: lib/functions.php:644
+#: lib/functions.php:633
 msgid ""
 "Detailed display of all registered musicians for the selected project. The "
 "table will allow for modification of personal data like email, phone, "
 "address etc."
 msgstr ""
 
-#: lib/functions.php:658
+#: lib/functions.php:647
 msgid "Brief Instrumentation"
 msgstr ""
 
-#: lib/functions.php:659
+#: lib/functions.php:648
 msgid ""
 "Brief display of all registered musicians for the selected project. The "
 "table will allow for modification of project specific data, like the "
 "instrument, the project-fee etc."
 msgstr ""
 
-#: lib/functions.php:673
+#: lib/functions.php:662
 msgid "Add Instruments"
 msgstr ""
 
-#: lib/functions.php:674
+#: lib/functions.php:663
 msgid ""
 "Display the list of instruments known by the data-base, possibly add new "
 "ones as needed."
 msgstr ""
 
-#: lib/functions.php:688
+#: lib/functions.php:677
 msgid "Instrumentation Numbers"
 msgstr ""
 
-#: lib/functions.php:689
+#: lib/functions.php:678
 msgid ""
 "Display the desired instrumentaion numbers, i.e. how many musicians are "
 "already registered for each instrument group and how many are finally needed."
 msgstr ""
 
-#: lib/functions.php:703
+#: lib/functions.php:692
 msgid "Add more Musicians"
 msgstr ""
 
-#: lib/functions.php:704
+#: lib/functions.php:693
 msgid ""
 "List of all musicians NOT registered for the selected project. Only through "
 "that table a new musician can enter a project. Look for a hyper-link "
 "Add_to_PROJECT"
 msgstr ""
 
-#: lib/functions.php:718
+#: lib/functions.php:707
 msgid "Transfer Instruments from Musicians"
 msgstr ""
 
-<<<<<<< HEAD
-#: lib/musicians.php:191
-msgid "Add to"
-=======
 #: lib/instrumentation.php:136
 msgid "regular"
 msgstr ""
@@ -1019,6 +1096,11 @@
 
 #: lib/instrumentation.php:140
 msgid "temporary"
+msgstr ""
+
+#: lib/musicians.php:154
+#, php-format
+msgid "Add all to %s"
 msgstr ""
 
 #: lib/musicians.php:205
@@ -1078,19 +1160,10 @@
 "was chosen as ``project-instrument''.\n"
 "Please correct that by choosing a different ``project-instrument''\n"
 "below, if necessary."
->>>>>>> 1e30c37a
 msgstr ""
 
 #: lib/project-instruments.php:131
 msgid "Transpose"
-msgstr ""
-
-#: lib/project-instruments.php:291
-msgid "#columns"
-msgstr ""
-
-#: lib/project-instruments.php:294
-msgid "#rows"
 msgstr ""
 
 #: lib/tooltips.php:17
@@ -1347,7 +1420,7 @@
 "  Klick mich, um eine Em@il an die ausgewählten\n"
 "Musiker zu versenden. Auf der folgenden Seite kann\n"
 "die Auswahl dann noch modifiziert werden.\n"
-"`angezeigt' bedeutet: nicht\n"
+"`ausgewält' bedeutet: nicht\n"
 "nur die auf der aktuellen\n"
 "Anzeige-Seite, sondern\n"
 "alle, die den Such-Kriterien\n"
@@ -1375,8 +1448,6 @@
 
 #: lib/tooltips.php:121
 msgid ""
-<<<<<<< HEAD
-=======
 "  Adressaten in potentielle\n"
 "Massenmail Adressliste aufnehmen.\n"
 "Die Adressaten kann man\n"
@@ -1426,47 +1497,30 @@
 
 #: lib/tooltips.php:152
 msgid ""
->>>>>>> 1e30c37a
 "  Klick mich, um die\n"
 "Sortierreihenfolge auf die\n"
 "Voreinstellung zurückzusetzen."
 msgstr ""
 
-<<<<<<< HEAD
-#: lib/tooltips.php:106
-=======
 #: lib/tooltips.php:155
->>>>>>> 1e30c37a
 msgid ""
 "  Klick mich, um den\n"
 "aktuellen Filter zu löschen."
 msgstr ""
 
-<<<<<<< HEAD
-#: lib/tooltips.php:109
-=======
 #: lib/tooltips.php:158
->>>>>>> 1e30c37a
 msgid ""
 "  Klick mich, um die\n"
 "Suchkriterien zu verstecken."
 msgstr ""
 
-<<<<<<< HEAD
-#: lib/tooltips.php:112
-=======
 #: lib/tooltips.php:161
->>>>>>> 1e30c37a
 msgid ""
 "  Klick mich, um die\n"
 "Suchkriterien anzuzeigen."
 msgstr ""
 
-<<<<<<< HEAD
-#: lib/tooltips.php:115
-=======
 #: lib/tooltips.php:164
->>>>>>> 1e30c37a
 #, php-format
 msgid ""
 "  Klick mich, um die\n"
@@ -1475,11 +1529,7 @@
 "Als Platzhalter verwendet man `%%'."
 msgstr ""
 
-<<<<<<< HEAD
-#: lib/tooltips.php:120
-=======
 #: lib/tooltips.php:169
->>>>>>> 1e30c37a
 #, php-format
 msgid ""
 "  Feld für Suchkriterien.\n"
@@ -1488,26 +1538,11 @@
 "eine Auswahlbox mit Vergleichsoperationen."
 msgstr ""
 
-<<<<<<< HEAD
-#: lib/tooltips.php:125
-msgid ""
-"  Click mich, um mich\n"
-"Deinem Massenmail-Vorhaben\n"
-"hinzuzufügen. Schäme Dich!"
-msgstr ""
-
-#: lib/tooltips.php:129
-msgid "Einzelnen Datensatz anzeigen"
-msgstr ""
-
-#: lib/tooltips.php:130
-=======
 #: lib/tooltips.php:174
 msgid "Einzelnen Datensatz anzeigen"
 msgstr ""
 
 #: lib/tooltips.php:175
->>>>>>> 1e30c37a
 msgid ""
 "Einzelnen Datensatz anzeigen,\n"
 "zeigt ein neues Formular mit\n"
@@ -1515,11 +1550,7 @@
 "und Abbruchmöglichkeit."
 msgstr ""
 
-<<<<<<< HEAD
-#: lib/tooltips.php:134
-=======
 #: lib/tooltips.php:179
->>>>>>> 1e30c37a
 msgid ""
 "Einzelnen Datensatz kopieren,\n"
 "zeigt ein neues Formular mit\n"
@@ -1527,11 +1558,7 @@
 "und Abbruchmöglichkeit."
 msgstr ""
 
-<<<<<<< HEAD
-#: lib/tooltips.php:138
-=======
 #: lib/tooltips.php:183
->>>>>>> 1e30c37a
 msgid ""
 "Einzelnen Datensatz löschen,\n"
 "zeigt den aktuellen Datensatz zunächst an.\n"
@@ -1540,42 +1567,28 @@
 "VORSICHT!."
 msgstr ""
 
-<<<<<<< HEAD
-#: lib/tooltips.php:143
-msgid ""
-"  Adressaten in potentielle\n"
-"Massenmail Adressliste aufnehmen.\n"
-"Kann man (glücjlicherweise) \n"
-"vor dem Senden der Em@il noch\n"
-"korrigieren. Trotzdem:\n"
-"Think thrice about it."
-msgstr ""
-
-#: lib/tooltips.php:151
-=======
 #: lib/tooltips.php:189
->>>>>>> 1e30c37a
 msgid "nothing"
 msgstr ""
 
-#: lib/triggers/instrumentation-change-instrument.TUB.inc.php:68
+#: lib/triggers/instrumentation-change-instrument.TUB.inc.php:70
 #, php-format
 msgid "Instrument not known by %s, correct that first! %s only plays %s!!!"
 msgstr ""
 
-#: lib/triggers/instrumentation-change-instrument.TUB.inc.php:70
+#: lib/triggers/instrumentation-change-instrument.TUB.inc.php:72
 msgid "Click on the following button to enforce your decision"
 msgstr ""
 
-#: lib/triggers/instrumentation-change-instrument.TUB.inc.php:71
+#: lib/triggers/instrumentation-change-instrument.TUB.inc.php:73
 #, php-format
 msgid ""
 "This will also add `%s' to %s's list of known instruments. Unfortunately, "
-"all your other changes will be discarded. You may want to try the `Back'-"
+"all your other changes might be discarded. You may want to try the `Back'-"
 "Button of your browser."
 msgstr ""
 
-#: lib/triggers/instrumentation-change-instrument.TUB.inc.php:75
+#: lib/triggers/instrumentation-change-instrument.TUB.inc.php:77
 #, php-format
 msgid "Really Change %s's instrument!!!"
 msgstr ""
@@ -2157,6 +2170,10 @@
 msgid "Minimize or maximize the containing block."
 msgstr ""
 
+#: templates/part.cropphoto.php:65
+msgid "The temporary image has been removed from cache."
+msgstr ""
+
 #: templates/project-instruments.php:27
 msgid "Success!"
 msgstr ""
