<?php
/**
 * Orchestra member, musician and project management application.
 *
 * CAFEVDB -- Camerata Academica Freiburg e.V. DataBase.
 *
 * @author Claus-Justus Heine
 * @copyright 2011-2022 Claus-Justus Heine <himself@claus-justus-heine.de>
 *
 * This library is free software; you can redistribute it and/or
 * modify it under the terms of the GNU GENERAL PUBLIC LICENSE
 * License as published by the Free Software Foundation; either
 * version 3 of the License, or any later version.
 *
 * This library is distributed in the hope that it will be useful,
 * but WITHOUT ANY WARRANTY; without even the implied warranty of
 * MERCHANTABILITY or FITNESS FOR A PARTICULAR PURPOSE.  See the
 * GNU AFFERO GENERAL PUBLIC LICENSE for more details.
 *
 * You should have received a copy of the GNU Lesser General Public
 * License along with this library.  If not, see <http://www.gnu.org/licenses/>.
 */

namespace OCA\CAFEVDB\PageRenderer;

use chillerlan\QRCode\QRCode;

use OCP\AppFramework\Http\TemplateResponse;

use OCA\CAFEVDB\PageRenderer\Util\Navigation as PageNavigation;

use OCA\CAFEVDB\Service\ConfigService;
use OCA\CAFEVDB\Service\RequestParameterService;
use OCA\CAFEVDB\Service\ToolTipsService;
use OCA\CAFEVDB\Service\GeoCodingService;
use OCA\CAFEVDB\Service\ContactsService;
use OCA\CAFEVDB\Service\PhoneNumberService;
use OCA\CAFEVDB\Service\Finance\FinanceService;
use OCA\CAFEVDB\Service\ProjectParticipantFieldsService;
use OCA\CAFEVDB\Service\Finance\InstrumentInsuranceService;
use OCA\CAFEVDB\Service\ProjectService;
use OCA\CAFEVDB\Storage\UserStorage;

use OCA\CAFEVDB\Database\Legacy\PME\PHPMyEdit;
use OCA\CAFEVDB\Database\EntityManager;
use OCA\CAFEVDB\Database\Doctrine\ORM\Entities;
use OCA\CAFEVDB\Database\Doctrine\DBAL\Types;
use OCA\CAFEVDB\Database\Doctrine\DBAL\Types\EnumParticipantFieldMultiplicity as FieldMultiplicity;
use OCA\CAFEVDB\Database\Doctrine\DBAL\Types\EnumParticipantFieldDataType as FieldType;

use OCA\CAFEVDB\Common\Util;
use OCA\CAFEVDB\Common\Uuid;
use OCA\CAFEVDB\Common\Functions;

/**Table generator for Instruments table. */
class ProjectParticipants extends PMETableViewBase
{
  use FieldTraits\SepaAccountsTrait;
  use FieldTraits\ParticipantFieldsTrait;
  use FieldTraits\MusicianPhotoTrait;
  use FieldTraits\ParticipantTotalFeesTrait;
  use FieldTraits\MailingListsTrait;

  const TEMPLATE = 'project-participants';
  const TABLE = self::PROJECT_PARTICIPANTS_TABLE;

<<<<<<< HEAD
  private const EXTRA_VOICES = 2;
=======
  private const EXTRA_VOICES = 0;
>>>>>>> e0178dfa
  private const INSERT_VOICES = 8;

  /**
   * Join table structure. All update are handled in
   * parent::beforeUpdateDoUpdateAll().
   */
  protected $joinStructure = [
    self::TABLE => [
      'flags' => self::JOIN_MASTER,
      'entity' => Entities\ProjectParticipant::class,
    ],
    self::MUSICIANS_TABLE => [
      'entity' => Entities\Musician::class,
      'identifier' => [ 'id' => 'musician_id' ],
      'column' => 'id',
    ],
    self::PROJECTS_TABLE => [
      'entity' => Entities\Project::class,
      'identifier' => [ 'id' => 'project_id' ],
      'column' => 'id',
    ],
    self::PROJECT_INSTRUMENTS_TABLE => [
      'entity' => Entities\ProjectInstrument::class,
      'flags' => self::JOIN_GROUP_BY,
      'identifier' => [
        'project_id' => 'project_id',
        'musician_id' => 'musician_id',
        'instrument_id' => false,
        'voice' => [ 'self' => true ],
      ],
      'column' => 'instrument_id',
    ],
    self::INSTRUMENTS_TABLE => [
      'entity' => Entities\Instrument::class,
      'flags' => self::JOIN_READONLY,
      'identifier' => [
        'id' => [
          'table' => self::PROJECT_INSTRUMENTS_TABLE,
          'column' => 'instrument_id',
        ],
      ],
      'column' => 'id',
    ],
    self::MUSICIAN_INSTRUMENTS_TABLE => [
      'entity' => Entities\MusicianInstrument::class,
      'identifier' => [
        'instrument_id' => false,
        'musician_id' => 'musician_id',
      ],
      'column' => 'instrument_id',
    ],
    self::INSTRUMENTS_TABLE . self::VALUES_TABLE_SEP . 'musicians' => [
      'entity' => Entities\Instrument::class,
      'flags' => self::JOIN_READONLY,
      'identifier' => [
        'id' => [
          'table' => self::MUSICIAN_INSTRUMENTS_TABLE,
          'column' => 'instrument_id',
        ],
      ],
      'column' => 'id',
    ],
    self::MUSICIAN_PHOTO_JOIN_TABLE => [
      'entity' => Entities\MusicianPhoto::class,
      'flags' => self::JOIN_READONLY,
      'identifier' => [
        'owner_id' => 'musician_id',
        'image_id' => false,
      ],
      'column' => 'image_id',
    ],
    // in order to get the participation in all projects
    self::TABLE . self::VALUES_TABLE_SEP . 'allProjects' => [
      'entity' => Entities\ProjectParticipant::class,
      'identifier' => [
        'project_id' => false,
        'musician_id' => 'musician_id',
      ],
      'column' => 'project_id',
      'flags' => self::JOIN_READONLY,
    ],
    self::PROJECT_PAYMENTS_TABLE => [
      'entity' => Entities\ProjectPayment::class,
      'identifier' => [
        'project_id' => 'project_id',
        'musician_id' => 'musician_id',
      ],
      'column' => 'id',
    ],
    // extra input fields depending on the type of the project,
    // e.g. service fees etc.
    self::PROJECT_PARTICIPANT_FIELDS_TABLE => [
      'entity' => Entities\ProjectParticipantField::class,
      'flags' => self::JOIN_READONLY,
      'identifier' => [
        'project_id' => 'project_id',
        'id' => false,
      ],
      'column' => 'id',
    ],
    // the data for the extra input fields
    self::PROJECT_PARTICIPANT_FIELDS_DATA_TABLE => [
      'entity' => Entities\ProjectParticipantFieldDatum::class,
      'flags' => self::JOIN_REMOVE_EMPTY,
      'identifier' => [
        'project_id' => 'project_id',
        'musician_id' => 'musician_id',
        'field_id' => [
          'table' => self::PROJECT_PARTICIPANT_FIELDS_TABLE,
          'column' => 'id',
        ],
        'option_key' => false,
      ],
      'column' => 'option_key',
      'encode' => 'BIN2UUID(%s)',
    ],
  ];

  /** @var GeoCodingService */
  private $geoCodingService;

  /** @var PhoneNumberService */
  private $phoneNumberService;

  /** @var FinanceService */
  private $financeService;

  /** @var InstrumentInsuranceService */
  private $insuranceService;

  /** @var ProjectParticipantFieldsService */
  protected $participantFieldsService;

  /** @var ProjectService */
  protected $projectService;

  /** @var Entities\Project */
  private $project;

  /** @var UserStorage */
  protected $userStorage;

  public function __construct(
    ConfigService $configService
    , RequestParameterService $requestParameters
    , EntityManager $entityManager
    , PHPMyEdit $phpMyEdit
    , ToolTipsService $toolTipsService
    , PageNavigation $pageNavigation
    , GeoCodingService $geoCodingService
    , ContactsService $contactsService
    , PhoneNumberService $phoneNumberService
    , FinanceService $financeService
    , InstrumentInsuranceService $insuranceService
    , ProjectParticipantFieldsService $participantFieldsService
    , ProjectService $projectService
    , UserStorage $userStorage
  ) {
    parent::__construct(self::TEMPLATE, $configService, $requestParameters, $entityManager, $phpMyEdit, $toolTipsService, $pageNavigation);
    $this->geoCodingService = $geoCodingService;
    $this->contactsService = $contactsService;
    $this->phoneNumberService = $phoneNumberService;
    $this->financeService = $financeService;
    $this->insuranceService = $insuranceService;
    $this->participantFieldsService = $participantFieldsService;
    $this->projectService = $projectService;
    $this->userStorage = $userStorage;

    $this->project = $this->getDatabaseRepository(Entities\Project::class)->find($this->projectId);

    $this->pme->overrideLabel('Add', $this->l->t('Add Musician'));
  }

  public function shortTitle()
  {
    if ($this->deleteOperation()) {
      return $this->l->t('Remove the musician from %s?', [ $this->projectName ]);
    } else if ($this->viewOperation()) {
      return $this->l->t('Display of all stored data for the shown musician.');
    } else if ($this->changeOperation()) {
      return $this->l->t('Edit the data of the displayed musician.');
    }
    return $this->l->t('Instrumentation for Project "%s"', [ $this->projectName ]);
  }

  /**
   * Show the underlying table.
   *
   * @todo Much of this is really CTOR stuff.
   */
  public function render(bool $execute = true)
  {
    $template        = $this->template;
    $projectName     = $this->projectName;
    $projectId       = $this->projectId;
    $instruments     = $this->instruments;
    $recordsPerPage  = $this->recordsPerPage;
    $expertMode      = $this->expertMode;

    $opts            = [];

    $opts['css']['postfix'] = [
      self::CSS_TAG_DIRECT_CHANGE,
      self::CSS_TAG_SHOW_HIDE_DISABLED,
      self::CSS_TAG_PROJECT_PARTICIPANT_FIELDS_DISPLAY,
    ];

    if (empty($projectName) || empty($this->projectId)) {
      throw new \InvalidArgumentException('Project-id and/or -name must be given ('.$projectName.' / '.$this->projectId.').');
    }

    $opts['filters']['AND'] = [
      '$table.project_id = '.$this->projectId,
    ];
    if (!$this->showDisabled) {
      $opts['filters']['AND'][] = '$table.deleted IS NULL';
    }

    // Number of records to display on the screen
    // Value of -1 lists all records in a table
    $opts['inc'] = -1;

    $opts['tb'] = self::TABLE;

    //$opts['debug'] = true;

    $opts['cgi']['persist'] = [
      'template' => $template,
      'table' => $opts['tb'],
      'templateRenderer' => 'template:'.self::TEMPLATE,
      'dataPrefix' => [
        'musicians' => self::MUSICIANS_TABLE . self::JOIN_FIELD_NAME_SEPARATOR,
      ],
    ];

    // Name of field which is the unique key
    $opts['key'] = [ 'project_id' => 'int', 'musician_id' => 'int' ];

    // Sorting field(s)
    $opts['sort_field'] = [
      $this->joinTableFieldName(self::INSTRUMENTS_TABLE, 'sort_order'),
      $this->joinTableFieldName(self::PROJECT_INSTRUMENTS_TABLE, 'voice'),
      '-' . $this->joinTableFieldName(self::PROJECT_INSTRUMENTS_TABLE, 'section_leader'),
      $this->joinTableFieldName(self::MUSICIANS_TABLE, 'display_name'),
      $this->joinTableFieldName(self::MUSICIANS_TABLE, 'sur_name'),
      $this->joinTableFieldName(self::MUSICIANS_TABLE, 'first_name'),
      $this->joinTableFieldName(self::MUSICIANS_TABLE, 'nick_name'),
    ];

    // Options you wish to give the users
    // A - add,  C - change, P - copy, V - view, D - delete,
    // F - filter, I - initial sort suppressed
    $opts['options'] = 'CPVDF';
    $opts['options'] .= 'M'; // misc

    // controls display an location of edit/misc buttons
    $opts['navigation'] = self::PME_NAVIGATION_MULTI;

    // Number of lines to display on multiple selection filters
    $opts['multiple'] = '6';

    $export = $this->pageNavigation->tableExportButton();
    $opts['buttons'] = $this->pageNavigation->prependTableButton($export, true);

    $participantFields = $this->project['participantFields'];

    // count number of finance fields
    $extraFinancial = 0;
    foreach ($participantFields as $field) {
      $extraFinancial += (int)($field['dataType'] == FieldType::SERVICE_FEE);
    }
    if ($extraFinancial > 0) {
      $useFinanceTab = true;
      $financeTab = 'finance';
    } else {
      $useFinanceTab = false;
      $financeTab = 'project';
    }

    // Tweak the join-structure with dynamic data.

    list($sepaJoin, $sepaFieldGenerator) = $this->renderSepaAccounts(
      'musician_id', [ $this->projectId, $this->membersProjectId ], $financeTab);
    $this->joinStructure = array_merge($this->joinStructure, $sepaJoin);

    list($participantFieldsJoin, $participantFieldsGenerator) =
      $this->renderParticipantFields($participantFields, 'project_id', $financeTab);
    $this->joinStructure = array_merge($this->joinStructure, $participantFieldsJoin);

    /*
     *
     **************************************************************************
     *
     * General display options
     *
     */

    // Display special page elements
    $opts['display'] =  Util::arrayMergeRecursive(
      $opts['display'] ?? [],
      [
        'form'  => true,
        //'query' => true,
        'sort'  => true,
        'time'  => true,
        'tabs' => $this->tableTabs($participantFields, $useFinanceTab),
        'navigation' => 'VCD',
    ]);

    /*
     *
     **************************************************************************
     *
     * Field descriptions
     *
     */

    $opts['fdd']['project_id'] = [
      'tab'      => [ 'id' => 'miscinfo' ],
      'name'     => $this->l->t('Project-Id'),
      'input'    => ($expertMode ? 'R' : 'RH'),
      'select'   => 'T',
      'options'  => 'LACPDV',
      'maxlen'   => 5,
      'align'    => 'right',
      'default'  => '0',
      'sort'     => true,
      ];

    $opts['fdd']['musician_id'] = [
      'tab'      => [ 'id' => 'miscinfo' ],
      'name'     => $this->l->t('Musician-Id'),
      'input'    => ($expertMode ? 'R' : 'RH'),
      'select'   => 'T',
      'options'  => 'LACPDV',
      'maxlen'   => 5,
      'align'    => 'right',
      'default'  => '0',
      'sort'     => true,
    ];

    array_walk($this->joinStructure, function(&$joinInfo, $table) {
      $joinInfo['table'] = $table;
      switch ($table) {
      case self::INSTRUMENTS_TABLE:
        $joinInfo['sql'] = $this->makeFieldTranslationsJoin($joinInfo, 'name');
        break;
      case self::INSTRUMENTS_TABLE . self::VALUES_TABLE_SEP . 'musicians':
        $joinInfo['sql'] = $this->makeFieldTranslationsJoin($joinInfo, 'name');
        break;
      default:
        break;
      }
    });

    $this->defineJoinStructure($opts);

    $this->makeJoinTableField(
      $opts['fdd'], self::MUSICIANS_TABLE, 'sur_name',
      [
        'name'     => $this->l->t('Name'),
        'tab'      => [ 'id' => 'musician' ],
        'input|LF' => 'H',
        'maxlen'   => 384,
      ]);

    $this->makeJoinTableField(
      $opts['fdd'], self::MUSICIANS_TABLE, 'first_name',
      [
        'name'     => $this->l->t('First Name'),
        'tab'      => [ 'id' => 'musician' ],
        'input|LF' => 'H',
        'maxlen'   => 384,
      ]);

    $this->makeJoinTableField(
      $opts['fdd'], self::MUSICIANS_TABLE, 'nick_name',
      [
        'name'     => $this->l->t('Nickname'),
        'tab'      => [ 'id' => 'musician' ],
        'input|LF' => 'H',
        'sql|LFVD' => 'IF($join_col_fqn IS NULL OR $join_col_fqn = \'\', $table.first_name, $join_col_fqn)',
        'maxlen'   => 384,
        'display|ACP' => [
          'attributes' => function($op, $k, $row, $pme) {
            $firstName = $row['qf'.($k-1)];
            $lockedPlaceholder = $firstName ?: $nickNamePlaceholder;
            $unlockedPlaceholder = $this->l->t('e.g. Cathy');
            if (empty($row['qf'.$k])) {
              return [
                'placeholder' => $lockedPlaceholder,
                'readonly' => true,
                'data-placeholder' => $unlockedPlaceholder,
              ];
            } else {
              return [
                'placeholder' => $unlockedPlaceholder,
                'readonly' => false,
                'data-placeholder' => $lockedPlaceholder,
              ];
            }
          },
          'postfix' => function($op, $pos, $k, $row, $pme) {
            $checked = empty($row['qf'.$k]) ? '' : 'checked="checked" ';
            return '<input id="pme-musician-nickname"
  '.$checked.'
  type="checkbox"
  class="pme-input pme-input-lock lock-empty"/>
<label class="pme-input pme-input-lock lock-empty"
       title="'.$this->toolTipsService['pme:input:lock-empty'].'"
       for="pme-musician-nickname"></label>';
          },
        ],
      ]);

    $this->makeJoinTableField(
      $opts['fdd'], self::MUSICIANS_TABLE, 'display_name', [
        'name'     => $this->l->t('Display-Name'),
        'tab'      => [ 'id' => 'tab-all' ],
        'css'      => [ 'postfix' => [ 'default-readonly', 'tab-musician-readwrite', 'tab-all-readwrite', ], ],
        'sql|LFVD' => parent::musicianPublicNameSql(),
        'maxlen'   => 384,
        'display|ACP' => [
          'attributes' => function($op, $k, $row, $pme) {
            $surName = $row['qf'.($k-3)];
            $firstName = $row['qf'.($k-2)];
            $nickName = $row['qf'.($k-1)];
            $lockedPlaceholder = $op == 'add' ? $displayNamePlaceholder : $surName.', '.($nickName?:$firstName);
            $unlockedPlaceholder = $this->l->t('e.g. Doe, Cathy');
            if (empty($row['qf'.$k])) {
              return [
                'placeholder' => $lockedPlaceholder,
                'readonly' => true,
                'data-locked-placeholder' => $lockedPlaceholder,
                'data-unlocked-placeholder' => $unlockedPlaceholder,
              ];
            } else {
              return [
                'placeholder' => $unlockedPlaceholder,
                'readonly' => false,
                'data-locked-placeholder' => $lockedPlaceholder,
                'data-unlocked-placeholder' => $unlockedPlaceholder,
              ];
            }
          },
          'postfix' => function($op, $pos, $k, $row, $pme) {
            $checked = empty($row['qf'.$k]) ? '' : 'checked="checked" ';
            return '<input id="pme-musician-displayname"
  type="checkbox"
  '.$checked.'
  class="pme-input pme-input-lock lock-empty"
/><label class="pme-input pme-input-lock lock-empty"
         title="'.$this->toolTipsService['pme:input:lock-empty'].'"
         for="pme-musician-displayname"></label>';
          },
        ],
      ]);

    $this->makeJoinTableField(
      $opts['fdd'], self::MUSICIANS_TABLE, 'user_id_slug', [
        'tab'      => [ 'id' => 'musician' ],
        'name'     => $this->l->t('User Id'),
        'css'      => [ 'postfix' => [ 'musician-name', ], ],
        'input|LF' => 'H',
        // 'options'  => 'AVCPD',
        'select'   => 'T',
        'maxlen'   => 256,
        'sort'     => true,
        'display|ACP' => [
          'attributes' => function($op, $k, $row, $pme) {
            $surName = $row['qf'.($k-4)];
            $firstName = $row['qf'.($k-3)];
            $nickName = $row['qf'.($k-2)];
            $placeHolder = $this->projectService->defaultUserIdSlug($surName, $firstName, $nickName);
            return [
              'placeholder' => $placeHolder,
              'readonly' => true,
            ];
          },
          'postfix' => function($op, $pos, $k, $row, $pme) {
            $checked = 'checked="checked" ';
            return '<input id="pme-musician-user-id-slug"
  type="checkbox"
  '.$checked.'
  class="pme-input pme-input-lock lock-unlock"
/><label class="pme-input pme-input-lock lock-unlock"
         title="'.$this->toolTipsService['pme:input:lock-unlock'].'"
         for="pme-musician-user-id-slug"></label>';
          },
        ],
      ]);

    if ($this->showDisabled) {
      // soft-deletion
      $opts['fdd']['deleted'] = array_merge(
        $this->defaultFDD['deleted'], [
          'name' => $this->l->t('Deleted'),
          'dateformat' => 'medium',
          'timeformat' => 'short',
          'maxlen' => 19,
        ]
      );
      Util::unsetValue($opts['fdd']['deleted']['css']['postfix'], 'date');
      $opts['fdd']['deleted']['css']['postfix'][] = 'datetime';
    }

    $fdd = [
      'tab'         => [ 'id' => [ 'instrumentation' ] ],
      'name'        => $this->l->t('Project Instrument'),
      'css'         => [
        'postfix' => [
          'project-instruments',
          'tooltip-top',
          'select-wide',
        ],
      ],
      'display|LVF' => ['popup' => 'data'],
      'sql|VDCP'    => 'GROUP_CONCAT(DISTINCT $join_col_fqn ORDER BY $order_by)',
      'select'      => 'M',
      'values' => [
        'column'      => 'id',
        'description' => [
          'columns' => [ '$table.l10n_name' ],
          'ifnull' => [ false ],
          'cast' => [ false ],
        ],
        'orderby'     => '$table.sort_order ASC',
        'join' => [ 'reference' => $this->joinTables[self::INSTRUMENTS_TABLE], ],
      ],
      'valueGroups' => $this->instrumentInfo['idGroups'],
    ];
    $fdd['values|VDPC'] = array_merge($fdd['values'], [
      'filters' => '$table.id IN (SELECT DISTINCT instrument_id FROM '.self::MUSICIAN_INSTRUMENTS_TABLE.' mi WHERE $record_id[project_id] = '.$this->projectId.' AND $record_id[musician_id] = mi.musician_id)',
    ]);
    $fdd['values|LFV'] = array_merge($fdd['values'], [
      'filters' => '$table.id IN (SELECT DISTINCT instrument_id FROM '.self::PROJECT_INSTRUMENTS_TABLE.' pi WHERE '.$this->projectId.' = pi.project_id)',
    ]);

    // Use $fdd defined above after tweaking its values
    $this->makeJoinTableField(
      $opts['fdd'], self::PROJECT_INSTRUMENTS_TABLE, 'instrument_id', $fdd);

    // kind of a hack, in principle this should go to the global join structure
    // $this->joinTables[self::INSTRUMENTS_TABLE] = 'PMEjoin'.(count($opts['fdd'])-1);

    $opts['fdd'][$this->joinTableFieldName(self::INSTRUMENTS_TABLE, 'sort_order')] = [
      'tab'         => [ 'id' => [ 'instrumentation' ] ],
      'name'        => $this->l->t('Instrument Sort Order'),
      'sql|VCP'     => 'GROUP_CONCAT(DISTINCT $join_col_fqn ORDER BY $order_by)',
      'input'       => 'HRS',
      'select'      => 'M',
      'sort'     => true,
      'values' => [
        'column' => 'sort_order',
        'orderby' => '$table.sort_order ASC',
        'join' => [ 'reference' => $this->joinTables[self::INSTRUMENTS_TABLE], ],
      ],
    ];

    $this->makeJoinTableField(
      $opts['fdd'], self::PROJECT_INSTRUMENTS_TABLE, 'voice',
      [
        'tab'      => [ 'id' => 'instrumentation' ],
        'name'     => $this->l->t('Voice'),
        'default'  => 0, // keep in sync with ProjectInstrumentationNumbers
        'select'   => 'M',
        'css'      => [
          'postfix' => [
            'allow-empty',
            'no-search',
            'instrument-voice',
            'select-wide',
          ],
        ],
        'display|CAP' => [
          'prefix' => function($op, $when, $k, $row, $pme) {
            return '<div class="cell-wrapper">
  <div class="dropdown-menu">';
          },
          'postfix' => function($op, $when, $k, $row, $pme) {
            $html = '</div>
'; // close dropdown-menu

            $instrumentsIndex = $k - 2;
            $instruments = Util::explode(',', $row['qf'.$instrumentsIndex]);
            $instrumentNames = $pme->set_values($instrumentsIndex)['values'];

            $templateParameters = [
              'instruments' => $instruments,
              'dataName' => $pme->cgiDataName($this->joinTableFieldName(self::PROJECT_INSTRUMENTS_TABLE, 'voice').'[]'),
              'inputLabel' => function($instrument) use ($instrumentNames) {
                return $instrumentNames[$instrument];
              },
              'toolTips' => $this->toolTipsService,
              'toolTipSlug' => $this->toolTipSlug('instrument-voice-request'),
            ];

            $template = new TemplateResponse($this->appName(), 'fragments/instrument-voices', $templateParameters, 'blank');
            $html .= $template->render();

            return $html;
          },
        ],
        'sql|VD' => "GROUP_CONCAT(DISTINCT
  IF(\$join_col_fqn > 0,
     CONCAT(".$this->joinTables[self::INSTRUMENTS_TABLE].".l10n_name,
            ' ',
            \$join_col_fqn),
     NULL)
  ORDER BY ".$this->joinTables[self::INSTRUMENTS_TABLE].".sort_order ASC)",
        // copy/change only include non-zero voice
        'sql|CP' => "GROUP_CONCAT(
  DISTINCT
  IF(".$this->joinTables[self::PROJECT_INSTRUMENTS_TABLE].".voice > 0,
    CONCAT_WS(
      '".self::JOIN_KEY_SEP."',
      ".$this->joinTables[self::INSTRUMENTS_TABLE].".id,
      ".$this->joinTables[self::PROJECT_INSTRUMENTS_TABLE].".voice),
    NULL
  )
  ORDER BY ".$this->joinTables[self::INSTRUMENTS_TABLE].".sort_order ASC)",
        'values|CP' => [
          'table' => "SELECT
  CONCAT(pi.instrument_id,'".self::JOIN_KEY_SEP."', IF(n.seq <= GREATEST(" . self::EXTRA_VOICES . ", MAX(pin.voice)), n.seq, '?')) AS value,
  pi.project_id,
  pi.musician_id,
  i.id AS instrument_id,
  i.name,
  COALESCE(ft.content, i.name) AS l10n_name,
  i.sort_order,
  GROUP_CONCAT(IF(pin.voice = n.seq, pin.quantity, NULL)) AS quantity,
  MAX(pin.voice) AS number_of_voices,
  n.seq
  FROM " . self::PROJECT_INSTRUMENTS_TABLE . " pi
  LEFT JOIN ".self::INSTRUMENTS_TABLE." i
    ON i.id = pi.instrument_id
  LEFT JOIN ".self::FIELD_TRANSLATIONS_TABLE." ft
    ON ft.locale = '".($this->l10n()->getLanguageCode())."'
      AND ft.object_class = '".addslashes(Entities\Instrument::class)."'
      AND ft.field = 'name'
      AND ft.foreign_key = i.id
  LEFT JOIN ".self::PROJECT_INSTRUMENTATION_NUMBERS_TABLE." pin
    ON pin.instrument_id = pi.instrument_id AND pin.project_id = pi.project_id
  JOIN " . self::SEQUENCE_TABLE . " n
    ON n.seq <= (" . self::EXTRA_VOICES . " + 1 + pin.voice) AND n.seq >= 1 AND n.seq <= (1+(SELECT GREATEST(" . self::EXTRA_VOICES . ", MAX(pin2.voice)) FROM ".self::PROJECT_INSTRUMENTATION_NUMBERS_TABLE." pin2))
  WHERE
    pi.project_id = \$record_id[project_id]
  GROUP BY
    pi.project_id, pi.musician_id, pi.instrument_id, n.seq
  ORDER BY
    i.sort_order ASC, n.seq ASC",
          'column' => 'value',
          'description' => [
            'columns' => [ '$table.l10n_name', 'IF($table.seq <= GREATEST(' . self::EXTRA_VOICES . ', $table.number_of_voices), $table.seq, \'?\')' ],
            'divs' => ' ',
          ],
          'orderby' => '$table.sort_order ASC, $table.seq ASC',
          'filters' => '$record_id[project_id] = project_id AND $record_id[musician_id] = musician_id',
          //'join' => '$join_table.musician_id = $main_table.musician_id AND $join_table.project_id = $main_table.project_id',
          'join' => false,
        ],
        'values2|LF' => [ '0' => $this->l->t('n/a') ] + array_combine(range(1, self::INSERT_VOICES), range(1, self::INSERT_VOICES)),
        'align|LF' => 'center',
        'tooltip|CAP' => $this->toolTipsService['page-renderer:participants:voice'],
      ]);

    $this->makeJoinTableField(
      $opts['fdd'], self::PROJECT_INSTRUMENTS_TABLE, 'section_leader',
      [
       'name|LF' => ' &alpha;',
       'name|CAPVD' => $this->l->t("Section Leader"),
       'tab' => [ 'id' => 'instrumentation' ],
       'css'      => [ 'postfix' => [ 'section-leader', 'tooltip-top', ], ],
       'default' => false,
       'options'  => 'LAVCPDF',
       'select' => 'C',
       'maxlen' => '1',
       'sort' => true,
       'escape' => false,
       'sql|CAPDV' => "GROUP_CONCAT(
  DISTINCT
  IF(".$this->joinTables[self::PROJECT_INSTRUMENTS_TABLE].".section_leader IS NULL
     OR ".$this->joinTables[self::PROJECT_INSTRUMENTS_TABLE].".section_leader = 0,
    NULL,
    CONCAT_WS(
      '".self::JOIN_KEY_SEP."',
      CONCAT_WS('".self::COMP_KEY_SEP."',
        ".$this->joinTables[self::PROJECT_INSTRUMENTS_TABLE].".instrument_id,
        ".$this->joinTables[self::PROJECT_INSTRUMENTS_TABLE].".voice
      ),
      ".$this->joinTables[self::PROJECT_INSTRUMENTS_TABLE].".section_leader)
  )
  ORDER BY ".$this->joinTables[self::INSTRUMENTS_TABLE].".sort_order ASC)",
       'display|LF' => [ 'popup' => function($data) {
         return $this->toolTipsService['section-leader-mark'];
       }],
       'values|CAPDV' => [
         'table' => "SELECT
  CONCAT_WS('".self::JOIN_KEY_SEP."', CONCAT_WS('".self::COMP_KEY_SEP."', pi.instrument_id, pi.voice), 1) AS value,
  pi.project_id,
  pi.musician_id,
  pi.instrument_id,
  pi.voice,
  MAX(pin.voice) AS voices,
  i.name,
  COALESCE(ft.content, i.name) AS l10n_name,
  i.sort_order
  FROM ".self::PROJECT_INSTRUMENTS_TABLE." pi
  LEFT JOIN ".self::INSTRUMENTS_TABLE." i
    ON i.id = pi.instrument_id
  LEFT JOIN ".self::PROJECT_INSTRUMENTATION_NUMBERS_TABLE." pin
    ON pin.project_id = pi.project_id AND pin.instrument_id = pi.instrument_id
  LEFT JOIN ".self::FIELD_TRANSLATIONS_TABLE." ft
    ON ft.locale = '".($this->l10n()->getLanguageCode())."'
      AND ft.object_class = '".addslashes(Entities\Instrument::class)."'
      AND ft.field = 'name'
      AND ft.foreign_key = i.id
  WHERE
    pi.project_id = $this->projectId
  GROUP BY pi.instrument_id, pi.musician_id
  HAVING (MAX(pin.voice) = 0 OR pi.voice > 0)",
         'column' => 'value',
         'description' => [ 'l10n_name', 'IF($table.voice = 0, \'\', CONCAT(\' \', $table.voice))' ],
         'orderby' => '$table.sort_order',
         'filters' => '$record_id[project_id] = project_id AND $record_id[musician_id] = musician_id',
         'join' => false, //'$join_table.project_id = $main_table.project_id AND $join_table.musician_id = $main_table.musician_id',
       ],
       'values2|LF' => [ 0 => '', 1 => '&alpha;' ],
       'align|LF' => 'center',
       'tooltip|LFVD' => $this->toolTipsService['page-renderer:participants:section-leader:view'],
       'tooltip|CAP' => $this->toolTipsService['page-renderer:participants:section-leader'],
      ]);

    // @todo
    // Replace by registration status
    // - preliminary
    //   just entered in the instrumentation table with or without communication
    // - application
    //   written and potentially signed application
    // - accepted
    //   participant has been accepted by the organizers and receives an email
    $opts['fdd']['registration'] = [
      // 'name|LF' => ' &#10004;',
      // 'name|CAPDV' => $this->l->t("Participation"),
      'name' => $this->l->t("Participation"),
      'tab' => [ 'id' => [ 'project', 'instrumentation' ] ],
      'options'  => 'LAVCPDF',
      'select' => 'O',
      'maxlen' => '1',
      'sort' => true,
      'escape' => false,
      'sql'  => 'IFNULL($join_col_fqn, 0)',
      'sqlw' => 'IF($val_qas = "", 0, 1)',
      'values2' => [ 0 => $this->l->t('tentatively'), 1 => $this->l->t('confirmed'), ],
      // 'values2|ACP' => [ 0 => $this->l->t('tentatively'), 1 => $this->l->t('confirmed'), ],
      // 'values2|DV' => [ 0 => $this->l->t('tentatively'), 1 => $this->l->t('confirmed'), ],
      // 'values2|CAP' => [ 1 => '' ], // empty label for simple checkbox
      // 'values2|LF' => [
      // 0 => '',
      // 1 => '&#10004;'
      // ],
      'tooltip|LFDV' => $this->l->t("Set to `%s' in order to mark participants who passed a personally signed registration form to us.",
                               [ "&#10004;" ]),
      'tooltip|CAP' => $this->l->t("Check in order to mark participants who passed a personally signed registration form to us."),
      'display|LF' => [
        'popup' => function($data) {
          return $this->toolTipsService['registration-mark'];
        },
      ],
      'css'      => [ 'postfix' => [ 'registration', 'tooltip-top', 'align-center', ], ],
    ];

    $fdd = [
      'name' => $this->l->t('All Instruments'),
      'tab'  => [ 'id' => [ 'musician', 'instrumentation' ] ],
      'css'  => [
        'postfix' => [
          'musician-instruments',
          'tooltip-top',
          'no-chosen',
          'selectize',
          'drag-drop',
          'select-wide',
        ],
      ],
      'display|LVF' => ['popup' => 'data'],
      'sql'         => 'GROUP_CONCAT(DISTINCT IF('.$this->joinTables[self::MUSICIAN_INSTRUMENTS_TABLE].'.deleted IS NULL, $join_col_fqn, NULL) ORDER BY '.$this->joinTables[self::MUSICIAN_INSTRUMENTS_TABLE].'.ranking ASC, $order_by)',
      'select'      => 'M',
      'values' => [
        'column'      => 'id',
        'description' => [
          'columns' => [ 'l10n_name', ],
          'cast' => [ false ],
          'ifnull' => [ false ],
        ],
        'orderby'     => '$table.sort_order ASC',
        'join' => [ 'reference' => $this->joinTables[self::INSTRUMENTS_TABLE . self::VALUES_TABLE_SEP . 'musicians'], ],
      ],
      'valueGroups' => $this->instrumentInfo['idGroups'],
    ];
    $fdd['values|ACP'] = array_merge($fdd['values'], [ 'filters' => '$table.deleted IS NULL' ]);

    // Use $fdd defined above after tweaking its values
    $this->makeJoinTableField(
      $opts['fdd'], self::MUSICIAN_INSTRUMENTS_TABLE, 'instrument_id', $fdd);

    $this->makeJoinTableField(
      $opts['fdd'], self::MUSICIAN_INSTRUMENTS_TABLE, 'deleted', [
        'name'    => $this->l->t('Disabled Instruments'),
        'tab'     => [ 'id' => [ 'musician', 'instrumentation' ] ],
        'css'     => [ 'postfix' => [ 'selectize', 'no-chosen', ], ],
        'sql'     => 'GROUP_CONCAT(DISTINCT IF($join_col_fqn IS NULL, NULL, $join_table.instrument_id))',
        'default' => null,
        'select'  => 'M',
        'input'   => 'SR',
        'tooltip' => $this->toolTipsService['musician-instruments-disabled'],
        'values2' => $this->instrumentInfo['byId'],
        'valueGroups' => $this->instrumentInfo['idGroups'],
        'filter' => [
          'having' => true,
          // 'flags' => PHPMyEdit::OMIT_SQL|PHPMyEdit::OMIT_DESC,
        ],
      ]);

    /*
     *
     **************************************************************************
     *
     * member-status from the musicians table
     *
     */

    /* Make "Status" a set, 'soloist','conductor','noemail', where in
     * general the first two imply the last.
     */
    $this->makeJoinTableField(
      $opts['fdd'], self::MUSICIANS_TABLE, 'member_status',
      [
        'name'    => $this->l->t('Member Status'),
        'select'  => 'D',
        'maxlen'  => 128,
        'css'     => ['postfix' => [ 'memberstatus', 'tooltip-wide', ], ],
        'values2' => $this->memberStatusNames,
        'tooltip' => $this->toolTipsService['member-status'],
      ]);

    // soft-deleted musician kept to keep the instrumentation for the old project
    list($index, $fieldName) = $this->makeJoinTableField(
      $opts['fdd'], self::MUSICIANS_TABLE, 'deleted', array_merge(
        $this->defaultFDD['deleted'], [
          'input' => ($this->showDisabled && $this->expertMode ? '' : 'HR'),
          'name' => $this->l->t('Musician Deleted'),
          'dateformat' => 'medium',
          'timeformat' => 'short',
          'maxlen' => 19,
        ]
      )
    );
    Util::unsetValue($opts['fdd'][$fieldName]['css']['postfix'], 'date');
    $opts['fdd'][$fieldName]['css']['postfix'][] = 'datetime';

    $this->makeJoinTableField(
      $opts['fdd'], self::MUSICIANS_TABLE, 'cloud_account_deactivated', [
        'name' => $this->l->t('Cloud Account Deactivated'),
        'input' => ($this->expertMode ? null : 'HR'),
        'select' => 'C',
        'css' => [ 'postfix' => [ 'cloud-account-deactivated', ], ],
        'sort' => true,
        'default' => null,
        'values2|CAP' => [ 1 => '' ], // empty label for simple checkbox
        'values2|LVDF' => [
          0 => '',
          1 => '&#10004;',
        ],
        'align|LF' => 'center',
        'sql|LVDF' => 'COALESCE($join_col_fqn, 0)',
        'tooltip' => $this->toolTipsService['page-renderer:musicians:cloud-account-deactivated'],
        'display' => [ 'popup' => 'tooltip' ],
      ]);

    $this->makeJoinTableField(
      $opts['fdd'], self::MUSICIANS_TABLE, 'cloud_account_disabled', [
        'name' => $this->l->t('Hidden from Cloud'),
        'input' => ($this->expertMode ? null : 'HR'),
        'select' => 'C',
        'css' => [ 'postfix' => [ 'cloud-account-disabled', ], ],
        'sort' => true,
        'default' => null,
        'values2|CAP' => [ 1 => '' ], // empty label for simple checkbox
        'values2|LVDF' => [
          0 => '',
          1 => '&#10004;',
        ],
        'align|LF' => 'center',
        'sql|LVDF' => 'COALESCE($join_col_fqn, 0)',
        'tooltip' => $this->toolTipsService['page-renderer:musicians:cloud-account-disabled'],
        'display' => [ 'popup' => 'tooltip' ],
      ]);

    /*
     *
     **************************************************************************
     *
     * project fee and debit mandates information
     *
     */

    $monetary = $this->participantFieldsService->monetaryFields($this->project);
    if ($monetary->count() > 0 || ($this->projectId == $this->membersProjectId)) {
      $this->makeTotalFeesField($opts['fdd'], $monetary, $financeTab);
    }

    /*
     *
     **************************************************************************
     *
     * extra columns like project fee, deposit etc.
     *
     */

    // Generate input fields for the extra columns
    $participantFieldsGenerator($opts['fdd']);

    /*
     *
     **************************************************************************
     *
     * several further fields from Musicians table
     *
     */

    $opts['fdd']['all_projects'] = [
      'tab' => ['id' => 'musician'],
      'input' => 'VR',
      'options' => 'LFVC',
      'select' => 'M',
      'name' => $this->l->t('Projects'),
      'sort' => true,
      'css'      => ['postfix' => [ 'projects', 'tooltip-top', ], ],
      'display|LVF' => ['popup' => 'data'],
      'sql' => 'GROUP_CONCAT(DISTINCT $join_col_fqn ORDER BY $order_by SEPARATOR \',\')',
      'filter' => [
        'having' => false,
        'flags' => PHPMyEdit::OMIT_SQL|PHPMyEdit::OMIT_DESC,
      ],
      'values' => [
        'table' => self::PROJECTS_TABLE,
        'column' => 'name',
        'orderby' => '$table.year ASC, $table.name ASC',
        'groups' => 'year',
        'join' => '$join_table.id = '.$this->joinTables[self::TABLE.self::VALUES_TABLE_SEP.'allProjects'].'.project_id'
      ],
    ];

    $this->makeJoinTableField(
      $opts['fdd'], self::MUSICIANS_TABLE, 'email',
      array_merge($this->defaultFDD['email'], [ 'tab' => [ 'id' => [ 'musician', 'contactdata', ], ], ]));
<<<<<<< HEAD

    $opts['fdd']['project_mailing_list'] = $this->projectListSubscriptionControls(override: [
      'sql' => $this->joinTables[self::MUSICIANS_TABLE] . '.email',
      'tab' => [ 'id' => [ 'musician', 'contactdata', ], ],
      'css' => [ 'postfix' => [ 'project-mailing-list', ], ],
      'name' => $this->l->t('Project Mailing List'),
    ]);

    $opts['fdd']['announcements_mailing_list'] = $this->announcementsSubscriptionControls(override: [
      'sql' => $this->joinTables[self::MUSICIANS_TABLE] . '.email',
      'tab' => [ 'id' => [ 'musician', 'contactdata', ], ],
      'css' => [ 'postfix' => [ 'announcements-mailing-list', ], ],
      'name' => $this->l->t('Announcements List'),
    ]);
=======
>>>>>>> e0178dfa

    $this->makeJoinTableField(
      $opts['fdd'], self::MUSICIANS_TABLE, 'mobile_phone',
      [
        'name'     => $this->l->t('Mobile Phone'),
        'tab'      => [ 'id' => [ 'musician', 'contactdata', ], ],
        'css'      => [ 'postfix' => [ 'phone-number', ], ],
        'display'  => [
          'popup' => function($data) {
            return $this->phoneNumberService->metaData($data, null, '<br/>');
          }
        ],
        'nowrap'   => true,
        'maxlen'   => 384,
      ]);

    $this->makeJoinTableField(
      $opts['fdd'], self::MUSICIANS_TABLE, 'fixed_line_phone',
      [
        'name'     => $this->l->t('Fixed Line Phone'),
        'tab'      => [ 'id' => [ 'musician', 'contactdata', ], ],
        'css'      => [ 'postfix' => [ 'phone-number', ], ],
        'display'  => [
          'popup' => function($data) {
            return $this->phoneNumberService->metaData($data, null, '<br/>');
          }
        ],
        'nowrap'   => true,
        'maxlen'   => 384,
      ]);

    $this->makeJoinTableField(
      $opts['fdd'], self::MUSICIANS_TABLE, 'street',
      [
        'name'     => $this->l->t('Street'),
        'tab'      => [ 'id' => [ 'musician', 'contactdata', ], ],
        'css'      => [ 'postfix' => [ 'musician-address', 'street', ], ],
        'maxlen'   => 128,
      ]);

    $this->makeJoinTableField(
      $opts['fdd'], self::MUSICIANS_TABLE, 'postal_code',
      [
        'name'     => $this->l->t('Postal Code'),
        'tab'      => [ 'id' => [ 'musician', 'contactdata', ], ],
        'css'      => [ 'postfix' => [ 'musician-address', 'postal-code', ], ],
        'maxlen'   => 11,
      ]);

    $this->makeJoinTableField(
      $opts['fdd'], self::MUSICIANS_TABLE, 'city',
      [
        'name'     => $this->l->t('City'),
        'tab'      => [ 'id' => [ 'musician', 'contactdata', ], ],
        'css'      => [ 'postfix' => [ 'musician-address', 'city', ], ],
        'maxlen'   => 128,
      ]);

    $countries = $this->geoCodingService->countryNames();
    $countryGroups = $this->geoCodingService->countryContinents();

    $this->makeJoinTableField(
      $opts['fdd'], self::MUSICIANS_TABLE, 'country',
      [
        'name'     => $this->l->t('Country'),
        'tab'      => [ 'id' => [ 'musician', 'contactdata', ], ],
        'select'   => 'D',
        'maxlen'   => 128,
        'default'  => $this->getConfigValue('streetAddressCountry'),
        'css'      => [ 'postfix' => [ 'musician-address', 'country', 'chosen-dropup', 'allow-empty', ], ],
        'values2'     => $countries,
        'valueGroups' => $countryGroups,
      ]);

    $this->makeJoinTableField(
      $opts['fdd'], self::MUSICIANS_TABLE, 'birthday',
      array_merge($this->defaultFDD['birthday'], [ 'tab' => [ 'id' => 'musician' ], ]));

    $this->makeJoinTableField(
      $opts['fdd'], self::MUSICIANS_TABLE, 'remarks',
      [
        'tab'      => ['id' => 'musician'],
        'name'     => $this->l->t('Remarks'),
        'maxlen'   => 65535,
        'css'      => ['postfix' => [ 'remarks', 'tooltip-top', 'squeeze-subsequent-lines', ], ],
        'textarea' => [
          'css' => 'wysiwyg-editor',
          'rows' => 5,
          'cols' => 50,
        ],
        'display|LF' => [
          'popup' => 'data',
          'prefix' => '<div class="pme-cell-wrapper half-line-width"><div class="pme-cell-squeezer">',
          'postfix' => '</div></div>',
        ],
        'escape' => false,
      ]);

    $this->makeJoinTableField(
      $opts['fdd'], self::MUSICIANS_TABLE, 'language',
      [
        'tab'      => ['id' => 'musician'],
        'name'     => $this->l->t('Language'),
        'css'      => [ 'postfix' => [ 'musician-language', 'chosen-dropup', 'allow-empty', ], ],
        'select'   => 'D',
        'maxlen'   => 128,
        'default'  => 'Deutschland',
        'values2'  => $this->localeLanguageNames(),
      ]);

    $this->makeJoinTableField(
      $opts['fdd'], self::MUSICIAN_PHOTO_JOIN_TABLE, 'image_id', [
      'tab'      => ['id' => 'miscinfo'],
      'input' => 'VRS',
      'name' => $this->l->t('Photo'),
      'select' => 'T',
      'options' => 'APVCD',
      'php' => function($imageId, $action, $k, $row, $recordId, $pme) {
        $musicianId = $recordId['musician_id'] ?? 0;
        return $this->photoImageLink($musicianId, $action, $imageId);
      },
      'css' => ['postfix' => [ 'photo', ], ],
      'default' => '',
      'sort' => false
    ]);

    $opts['fdd']['vcard'] = [
      'tab' => ['id' => 'miscinfo'],
      'input' => 'V',
      'name' => 'VCard',
      'select' => 'T',
      'options' => 'ACPDV',
      'sql' => '$main_table.musician_id',
      'php' => function($musicianId, $action, $k, $row, $recordId, $pme) {
        switch($action) {
        case 'change':
        case 'display':
          list('musician' => $musician, 'categories' => $categories) = $this->musicianFromRow($row, $pme);
          $vcard = $this->contactsService->export($musician);
          unset($vcard->PHOTO); // too much information
          $categories = array_merge($categories, $vcard->CATEGORIES->getParts());
          sort($categories);
          $vcard->CATEGORIES->setParts($categories);
          //$this->logInfo($vcard->serialize());
          return '<img height="231" width="231" src="'.(new QRCode)->render($vcard->serialize()).'"></img>';
        default:
          return '';
        }
      },
      'default' => '',
      'sort' => false
    ];

    $this->makeJoinTableField(
      $opts['fdd'], self::MUSICIANS_TABLE, 'uuid',
      [
        'tab'      => [ 'id' => 'miscinfo' ],
        'name'     => 'UUID',
        'options'  => 'LAVCPDR',
        'css'      => [ 'postfix' => [ 'musician-uuid', 'clip-long-text', 'tiny-width', ], ],
        'sql'      => 'BIN2UUID($join_col_fqn)',
        'display|LVF' => ['popup' => 'data'],
        'sqlw'     => 'UUID2BIN($val_qas)',
        'maxlen'   => 32,
        'sort'     => true,
      ]);

    $this->makeJoinTableField(
      $opts['fdd'], self::MUSICIANS_TABLE, 'updated',
      array_merge(
        $this->defaultFDD['datetime'],
        [
          'tab' => ['id' => 'miscinfo'],
          "name" => $this->l->t("Last Updated"),
          "nowrap" => true,
          "options" => 'LFAVCPDR',
          'timeformat' => 'medium',
        ]));

    $this->makeJoinTableField(
      $opts['fdd'], self::MUSICIANS_TABLE, 'created',
      array_merge(
        $this->defaultFDD['datetime'],
        [
          'tab' => ['id' => 'miscinfo'],
          "name" => $this->l->t("Created"),
          "nowrap" => true,
          "options" => 'LFAVCPDR',
          'timeformat' => 'medium',
        ]));

    /*
     *
     **************************************************************************
     *
     * SEPA information
     *
     */

    if ($monetary->count() > 0 || $this->membersProjectId == $this->projectId) {
      $sepaFieldGenerator($opts['fdd']);
    }

    /*
     *
     *
     **************************************************************************
     *
     * End field definitions.
     *
     */

    $opts[PHPMyEdit::OPT_TRIGGERS][PHPMyEdit::SQL_QUERY_UPDATE][PHPMyEdit::TRIGGER_BEFORE][] = [ $this, 'ensureUserIdSlug' ];
    $opts[PHPMyEdit::OPT_TRIGGERS][PHPMyEdit::SQL_QUERY_UPDATE][PHPMyEdit::TRIGGER_BEFORE][] = [ $this, 'beforeUpdateSanitizeParticipantFields' ];
    $opts[PHPMyEdit::OPT_TRIGGERS][PHPMyEdit::SQL_QUERY_UPDATE][PHPMyEdit::TRIGGER_BEFORE][] = [ $this, 'beforeUpdateEnsureInstrumentationNumbers' ];
    $opts[PHPMyEdit::OPT_TRIGGERS][PHPMyEdit::SQL_QUERY_UPDATE][PHPMyEdit::TRIGGER_BEFORE][] = [ $this, 'beforeUpdateRemoveDependentVoices' ];
    $opts[PHPMyEdit::OPT_TRIGGERS][PHPMyEdit::SQL_QUERY_UPDATE][PHPMyEdit::TRIGGER_BEFORE][] = [ $this, 'extractInstrumentRanking' ];
    $opts[PHPMyEdit::OPT_TRIGGERS][PHPMyEdit::SQL_QUERY_UPDATE][PHPMyEdit::TRIGGER_BEFORE][] = [ $this, 'beforeUpdateDoUpdateAll' ];
    $opts[PHPMyEdit::OPT_TRIGGERS][PHPMyEdit::SQL_QUERY_UPDATE][PHPMyEdit::TRIGGER_BEFORE][] = [ $this, 'cleanupParticipantFields' ];

    $opts[PHPMyEdit::OPT_TRIGGERS][PHPMyEdit::SQL_QUERY_DELETE][PHPMyEdit::TRIGGER_BEFORE][]  = [ $this, 'beforeDeleteTrigger' ];

    $opts[PHPMyEdit::OPT_TRIGGERS][PHPMyEdit::SQL_QUERY_SELECT][PHPMyEdit::TRIGGER_DATA][] = function(&$pme, $op, $step, &$row) use ($opts) {

      if (!empty($row[$this->queryField('deleted', $pme->fdd)])
          || !empty($row[$this->joinQueryField(self::MUSICIANS_TABLE, 'deleted', $pme->fdd)])) {
        // disable misc-checkboxes for soft-deleted musicians in order to
        // avoid sending them bulk-email.
        $pme->options = str_replace('M', '', $opts['options']);
      } else {
        $pme->options = $opts['options'];
      }
      return true;
    };

    $opts = $this->mergeDefaultOptions($opts);

    if ($execute) {
      $this->execute($opts);
    } else {
      $this->pme->setOptions($opts);
    }
  }

  /**
   * When removing an instrument any pending voice(s) have to be removed, too.
   */
  public function beforeUpdateRemoveDependentVoices($pme, $op, $step, &$oldValues, &$changed, &$newValues)
  {
    // sanitize instrumentation numbers
    $instrumentsColumn = $this->joinTableFieldName(self::PROJECT_INSTRUMENTS_TABLE, 'instrument_id');
    $voicesColumn = $this->joinTableFieldName(self::PROJECT_INSTRUMENTS_TABLE, 'voice');

    $debugColumns = [ $instrumentsColumn, $voicesColumn ];
    $this->debugPrintValues($oldValues, $changed, $newValues, $debugColumns, 'before');

    // [ProjectInstruments:instrument_id] => 3 [ProjectInstruments:voice] => 5:1

    foreach (['old', 'new'] as $dataSet) {
      $dataArray = $dataSet . 'Values';
      ${$dataSet . 'Instruments'} = Util::explode(',', ${$dataArray}[$instrumentsColumn]??'');
      ${$dataSet . 'Voices'} =  Util::explodeIndexedMulti(${$dataArray}[$voicesColumn]??'', null, ',', self::JOIN_KEY_SEP);

      // Add the zero "unvoice" to the voices if no other voices are configured
      foreach (${$dataSet . 'Instruments'} as $instrument) {
        if (empty(${$dataSet . 'Voices'}[$instrument])) {
          ${$dataSet . 'Voices'}[$instrument] = [ 0 ];
        }
      }

      // Remove any voice for which no instrument is configured in the
      // respective data set
      foreach (${$dataSet . 'Voices'} as $instrument => $voices) {
        if (array_search($instrument, ${$dataSet . 'Instruments'}) === false) {
          $this->debug('REMOVE VOICES ' . implode(',', $voices) . ' FOR INSTRUMENT ' . $instrument);
          unset(${$dataSet . 'Voices'}[$instrument]);
        }
      }

      // implode things again, instruments remains unchanged
      ${$dataArray}[$voicesColumn] = Util::implodeIndexedMulti(${$dataSet . 'Voices'}, ',', self::JOIN_KEY_SEP);
    }

    // recompute changeset
    Util::unsetValue($changed, $voicesColumn);
    if ($oldValues[$voicesColumn] !== $newValues[$voicesColumn]) {
      $changed[] = $voicesColumn;
    }

    $this->debugPrintValues($oldValues, $changed, $newValues, $debugColumns, 'after');

    return true;
  }

  /**
   * Make sure at least a dummy instrumentation number exists when
   * adding people to project instruments.
   */
  public function beforeUpdateEnsureInstrumentationNumbers($pme, $op, $step, &$oldValues, &$changed, &$newValues)
  {
    $voiceField = $this->joinTableFieldName(self::PROJECT_INSTRUMENTS_TABLE, 'voice');
    $instrumentField = $this->joinTableFieldName(self::PROJECT_INSTRUMENTS_TABLE, 'instrument_id');

    // $debugColumns = [ $instrumentField, $voiceField, ];
    // $this->debugPrintValues($oldValues, $changed, $newValues, $debugColumns, 'before');

    if (array_search($voiceField, $changed) === false
        && array_search($instrumentField, $changed) === false) {
      // nothing to do
      $this->debug('UNCHANGED INSTRUMENTS');
      return true;
    }

    // only the new values should matter ...
    $instrumentVoices = [];
    $instruments = Util::explode(',', $newValues[$instrumentField]);
    foreach ($instruments as $instrument) {
      $instrumentVoices[$instrument] = [ 0 ];
    }
    $voiceValues = Util::explodeIndexedMulti($newValues[$voiceField]);

    $this->debug('VOICE VALUES '.print_r($voiceValues, true));

    foreach ($instrumentVoices as $instrument => &$voices) {
      $voices = array_merge($voices, $voiceValues[$instrument]??[]);
    }
    unset($voices); // break reference

    $this->debug('VOICES '.print_r($instrumentVoices, true));

    $instrumentationNumbers = $this->project->getInstrumentationNumbers();
    foreach ($instrumentVoices as $instrumentId => $voices) {
      foreach ($voices as $voice) {
        if (!$instrumentationNumbers->exists(function($dummy, Entities\ProjectInstrumentationNumber $instrumentationNumber) use ($instrumentId, $voice) {
          return ($instrumentationNumber->getInstrument()->getId() == $instrumentId
                  &&
                  $instrumentationNumber->getVoice() == $voice);
        })) {
          $instrumentationNumber = (new Entities\ProjectInstrumentationNumber)
                                 ->setProject($this->project)
                                 ->setInstrument($instrumentId)
                                 ->setVoice($voice)
                                 ->setQuantity(0);
          $this->persist($instrumentationNumber);
          $this->flush();
        }
      }
    }

    // $this->debugPrintValues($oldValues, $changed, $newValues, $debugColumns, 'after');

    return true;
  }

  /**
   * Translate the tab-name to an id if the name is set in the tab
   * definitions of the table. This is needed by the
   * ParticipantFieldsTrait in order to move extra-fields to the
   * correct tab.
   */
  private function tableTabId($idOrName)
  {
    $dflt = $this->defaultTableTabs(true);
    foreach($dflt as $tab) {
      if ($idOrName === $tab['name'] || $idOrName === $this->l->t($tab['id'])) {
        return $tab['id'];
      }
    }
    return $idOrName;
  }

  /**
   * Export the default tabs family. Extra-tabs are inserted after the
   * personal data and before the misc-tab. The finance tab comes
   * before the personal data.
   */
  private function defaultTableTabs($useFinanceTab = false, $extraTabs = [])
  {
    $pre = [
      [
        'id' => 'instrumentation',
        'default' => true,
        'tooltip' => $this->toolTipsService['project-instrumentation-tab'],
        'name' => $this->l->t('Instrumentation related data'),
      ],
      [
        'id' => 'project',
        'tooltip' => $this->toolTipsService['project-metadata-tab'],
        'name' => $this->l->t('Project related data'),
      ],
    ];
    $finance = [
      [
        'id' => 'finance',
        'tooltip' => $this->toolTipsService['project-finance-tab'],
        'name' => $this->l->t('Finance related data'),
      ],
    ];
    $personal = [
      // [
      //   'id' => 'file-attachments',
      //   'tooltip' => $this->toolTipsService['project-file-attachments-tab'],
      //   'name' => $this->l->t('Project file attachments'),
      // ],
      [
        'id' => 'contactdata',
        'tooltip' => $this->toolTipsService['project-contactdata-tab'],
        'name' => $this->l->t('Contact Information'),
      ],
      [
        'id' => 'musician',
        'tooltip' => $this->toolTipsService['project-personaldata-tab'],
        'name' => $this->l->t('Personal data'),
      ],
    ];
    $post = [
      [
        'id' => 'miscinfo',
        'tooltip' => $this->toolTipsService['project-personalmisc-tab'],
        'name' => $this->l->t('Miscinfo'),
      ],
      [
        'id' => 'tab-all',
        'tooltip' => $this->toolTipsService['pme-showall-tab'],
        'name' => $this->l->t('Display all columns'),
      ],
    ];
    if ($useFinanceTab) {
      return array_merge($pre, $finance, $personal, $extraTabs, $post);
    } else {
      return array_merge($pre, $personal, $extraTabs, $post);
    }
  }

  /**
   * Export the description for the table tabs.
   */
  private function tableTabs($participantFields = false, $useFinanceTab = false)
  {
    $this->logInfo('HELLO');

    $dfltTabs = $this->defaultTableTabs($useFinanceTab);

    if (!is_iterable($participantFields)) {
      $this->logInfo('UNITERABLE PART FIELDS');
      return $dfltTabs;
    }

    $extraTabs = [];
    /** @var Entities\ProjectParticipantField $field */
    foreach ($participantFields as $field) {
      $extraTab = $field['tab'] ?: ProjectParticipantFieldsService::defaultTabId($field->getMultiplicity(), $field->getDataType());
      if (empty($extraTab)) {
        continue;
      }

      foreach ($dfltTabs as $tab) {
        if ($extraTab == $tab['id']
            || $extraTab == $this->l->t($tab['id'])
            || $extraTab == $tab['name']
            || $extraTab == $this->l->t($tab['name'])) {
          $extraTab = null;
          break;
        }
      }
      if (!empty($extraTab)) {
        $newTab = [
          'id' => $extraTab,
          'name' => $this->l->t($extraTab),
          'tooltip' => $this->toolTipsService['participant-fields-extra-tab'],
        ];
        $dfltTabs[] = $newTab;
        $extraTabs[] = $newTab;
      }
    }

    return $this->defaultTableTabs($useFinanceTab, $extraTabs);
  }

  /**
   * This is a phpMyEdit before-SOMETHING trigger.
   *
   * phpMyEdit calls the trigger (callback) with
   * the following arguments:
   *
   * @param $pme The phpMyEdit instance
   *
   * @param $op The operation, 'insert', 'update' etc.
   *
   * @param $step 'before' or 'after'
   *
   * @param $oldValues Self-explanatory.
   *
   * @param &$changed Set of changed fields, may be modified by the callback.
   *
   * @param &$newValues Set of new values, which may also be modified.
   *
   * @return boolean If returning @c false the operation will be terminated
   */
  public function beforeDeleteTrigger(&$pme, $op, $step, $oldValues, &$changed, &$newValues)
  {
    $entity = $this->legacyRecordToEntity($pme->rec);

    $this->projectService->deleteProjectParticipant($entity);

    $changed = []; // disable PME delete query

    return true; // but run further triggers if appropriate
  }

}<|MERGE_RESOLUTION|>--- conflicted
+++ resolved
@@ -64,11 +64,7 @@
   const TEMPLATE = 'project-participants';
   const TABLE = self::PROJECT_PARTICIPANTS_TABLE;
 
-<<<<<<< HEAD
   private const EXTRA_VOICES = 2;
-=======
-  private const EXTRA_VOICES = 0;
->>>>>>> e0178dfa
   private const INSERT_VOICES = 8;
 
   /**
@@ -1026,7 +1022,6 @@
     $this->makeJoinTableField(
       $opts['fdd'], self::MUSICIANS_TABLE, 'email',
       array_merge($this->defaultFDD['email'], [ 'tab' => [ 'id' => [ 'musician', 'contactdata', ], ], ]));
-<<<<<<< HEAD
 
     $opts['fdd']['project_mailing_list'] = $this->projectListSubscriptionControls(override: [
       'sql' => $this->joinTables[self::MUSICIANS_TABLE] . '.email',
@@ -1041,8 +1036,6 @@
       'css' => [ 'postfix' => [ 'announcements-mailing-list', ], ],
       'name' => $this->l->t('Announcements List'),
     ]);
-=======
->>>>>>> e0178dfa
 
     $this->makeJoinTableField(
       $opts['fdd'], self::MUSICIANS_TABLE, 'mobile_phone',
