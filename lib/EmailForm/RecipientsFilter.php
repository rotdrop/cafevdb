<?php
/**
 * Orchestra member, musician and project management application.
 *
 * CAFEVDB -- Camerata Academica Freiburg e.V. DataBase.
 *
 * @author Claus-Justus Heine
 * @copyright 2011-2014, 2016, 2021, 2022 Claus-Justus Heine <himself@claus-justus-heine.de>
 *
 * This library is free software; you can redistribute it and/or
 * modify it under the terms of the GNU GENERAL PUBLIC LICENSE
 * License as published by the Free Software Foundation; either
 * version 3 of the License, or any later version.
 *
 * This library is distributed in the hope that it will be useful,
 * but WITHOUT ANY WARRANTY; without even the implied warranty of
 * MERCHANTABILITY or FITNESS FOR A PARTICULAR PURPOSE.  See the
 * GNU AFFERO GENERAL PUBLIC LICENSE for more details.
 *
 * You should have received a copy of the GNU Lesser General Public
 * License along with this library.  If not, see <http://www.gnu.org/licenses/>.
 */

namespace OCA\CAFEVDB\EmailForm;

use OCP\ISession;

use OCA\CAFEVDB\Service\ConfigService;
use OCA\CAFEVDB\Service\RequestParameterService;
use OCA\CAFEVDB\Database\Legacy\PME\PHPMyEdit;
use OCA\CAFEVDB\Database\Doctrine\DBAL\Types as DBTypes;
use OCA\CAFEVDB\Database\Doctrine\ORM\Entities;
use OCA\CAFEVDB\Database\Doctrine\ORM\Repositories;
use OCA\CAFEVDB\Database\EntityManager;
use OCA\CAFEVDB\PageRenderer\Util\Navigation as PageNavigation;
use OCA\CAFEVDB\Common\PHPMailer;

/**
 * Wrap the email filter form into a class to make things a little
 * less crowded. This is actually not to filter emails, but rather to
 * select specific groups of musicians (depending on instrument and
 * project).
 */
class RecipientsFilter
{
  use \OCA\CAFEVDB\Traits\ConfigTrait;
  use \OCA\CAFEVDB\Traits\SessionTrait;
  use \OCA\CAFEVDB\Traits\EntityManagerTrait;

  public const POST_TAG = 'emailRecipients';
  private const MAX_HISTORY_SIZE = 100; // the history is posted around, so ...
  private const SESSION_HISTORY_KEY = 'filterHistory';
  private const HISTORY_KEYS = [
    'basicRecipientsSet',
    'memberStatusFilter',
    'instrumentsFilter',
    'selectedRecipients'
  ];
  private const MUSICIANS_FROM_PROJECT = (1 << 0);
  private const MUSICIANS_EXCEPT_PROJECT = (1 << 1);
  private const ANNOUNCEMENTS_MAILINGLIST = (1 << 2);
  private const ALL_MUSICIANS = self::MUSICIANS_FROM_PROJECT | self::MUSICIANS_EXCEPT_PROJECT;
  private const NO_MUSICIANS = 0;

  // MUSICIAN_KEY[PME_sys_mtable]
  private const MUSICIAN_KEY = [
    'Musicians' => 'id',
    'ProjectParticipants' => 'musician_id',
    'InstrumentInsurances' => 'bill_to_party_id',
  ];

  /** @var null|Entities\Project */
  private $project;
  private $projectId;   // Project id or NULL or -1 or ''
  private $projectName; // Project name of NULL or ''
  private $instrumentsFilter; // Current instrument filter
  private $userBase;    // Select from either project members and/or
  // all musicians w/o project-members
  private $memberFilter;// passive, regular, soloist, conductor, temporary
  private $emailRecs;   // Copy of email records from CGI env
  private $emailKey;    // Key for EmailsRecs into _POST or _GET

  /** @var Entities\SepaBulkTransaction */
  private $bulkTransaction;

  /** @var int */
  private $bulkTransactionId;

  private $instruments; // List of instruments for filtering
  private $instrumentGroups; // mapping of instruments to groups.

  private $opts;        // Copy of global options

  private $brokenEMail;     // List of people without email
  private $eMails;      // List of people with email
  private $eMailsDpy;   // Display list with namee an email
  private $frozen;      // Only allow the preselected recipients (i.e. for debit notes)

  // Form elements
  private $memberStatusNames;

  private $cgiData;   // copy of cgi-data
  private $submitted; // form has been submitted
  private $reload;    // form must be reloaded
  private $snapshot;  // lean history snapshot, only the history data is valid

  private $jsonFlags;
  private $filterHistory;
  private $historyPosition;
  private $historySize;

  /** @var ISession */
  private $session;

  /** @var RequestParameterService */
  private $parameterService;

  /** @var PHPMyEdit */
  protected $pme;

  /** @var Repositories\MusiciansRepository */
  protected $musiciansRepository;

  /*
   * constructor
   */
  public function __construct(
    ConfigService $configService
    , ISession $session
    , RequestParameterService $parameterService
    , EntityManager $entityManager
    , PHPMyEdit $pme
  ) {
    $this->configService = $configService;
    $this->l = $this->l10n();
    $this->session = $session;
    $this->entityManager = $entityManager;
    $this->pme = $pme;

    $this->musiciansRepository = $this->getDatabaseRepository(Entities\Musician::class);

    $this->jsonFlags = JSON_FORCE_OBJECT|JSON_HEX_QUOT|JSON_HEX_APOS;

    $this->bind($parameterService);
  }

  /**
   * @param RequestParameterService $parameterService Bind self to the
   * given request parameters.
   */
  public function bind(RequestParameterService $parameterService)
  {
    $this->parameterService = $parameterService;

    // Fetch all data submitted by form
    $this->cgiData = $this->parameterService->getParam(self::POST_TAG, []);

    // Quirk: the usual checkbox issue
    $this->cgiData['basicRecipientsSet']['fromProject'] =
      isset($this->cgiData['basicRecipientsSet']['fromProject']);
    $this->cgiData['basicRecipientsSet']['exceptProject'] =
      isset($this->cgiData['basicRecipientsSet']['exceptProject']);
    $this->cgiData['basicRecipientsSet']['announcementsMailingList'] =
      isset($this->cgiData['basicRecipientsSet']['announcementsMailingList'])
      && !empty($this->cgiData['basicRecipientsSet']['announcementsMailingList']);

    $this->projectId = $this->parameterService->getParam('projectId', -1);
    $this->projectName = $this->parameterService->getParam('projectName', '');
    if ($this->projectId > 0) {
      $this->project = $this->getDatabaseRepository(Entities\Project::class)
                            ->find($this->projectId);
    }

    $this->bulkTransactionId = $this->parameterService->getParam('bulkTransactionId', 0);
    if ($this->bulkTransactionId > 0) {
      $this->bulkTransaction = $this->getDatabaseRepository(Entities\SepaBulkTransaction::class)
                                    ->find($this->bulkTransactionId);
    }

    // See wether we were passed specific variables ...
    $this->emailKey  = $this->pme->cgiSysName('mrecs');
    $this->mkeyKey   = $this->pme->cgiSysName('mkey');
    $this->mtabKey   = $this->pme->cgiSysName('mtable');
    $this->emailRecs = []; // avoid null

    $this->frozen = $this->cgiValue('frozenRecipients', false);

    $this->execute();
  }

  /**
   * Parse the CGI stuff and compute the list of selected musicians,
   * either for the initial form setup as during the interaction
   * with the user.
   */
  private function execute()
  {
    // Maybe should also check something else. If submitted is true,
    // then we use the form data, otherwise the defaults.
    $this->submitted = $this->cgiValue('formStatus', '') === 'submitted';

    // "sane" default setttings
    $this->emailRecs = $this->parameterService->getParam($this->emailKey, []);
    $this->emailTable = $this->parameterService->getParam($this->mtabKey, '');

    $this->reload = false;
    $this->snapshot = false;

    if ($this->submitted) {
      $this->loadHistory(); // Fetch the filter-history from the session, if any.
      $this->emailRecs = $this->cgiValue($this->emailKey, []);
      $this->emailTable = $this->cgiValue($this->mtabKey);
      if ($this->cgiValue('resetInstrumentsFilter', false) !== false) {
        $this->submitted = false; // fall back to defaults for everything
        $this->cgiData = [];
        $this->reload = true;
      } else if ($this->cgiValue('undoInstrumentsFilter', false) !== false) {
        $this->applyHistory(1); // the current state
        $this->reload = true;
      } else if ($this->cgiValue('redoInstrumentsFilter', false) !== false) {
        $this->applyHistory(-1);
        $this->reload = true;
      } else if ($this->cgiValue('historySnapshot', false) !== false) {
        // fast mode, only CGI data, no DB access. Only the
        // $this->filterHistory() should be queried afterwards,
        // everything else is undefined.
        $this->snapshot = true;
        $this->pushHistory(true);
        $this->storeHistory();
        return;
      }
    }

    $this->remapEmailRecords();
    $this->getMemberStatusNames();
    $this->initMemberStatusFilter();
    $this->getUserBase();
    $this->getInstrumentsFromDB();
    $this->fetchInstrumentsFilter();
    $this->getMusiciansFromDB();

    if (!$this->submitted) {
      // Do this at end in order to have any tweaks around
      $this->setDefaultHistory();
    } else if (!$this->reload) {
      // add the current selection to the history if it is different
      // from the previous filter selection (i.e.: no-ops like
      // hitten apply over and over again or multiple double-clicks
      // will not alter the history.
      $this->pushHistory();
    }

    $this->storeHistory();
  }

  /** Fetch a CGI-variable out of the form-select name-space. */
  private function cgiValue($key, $default = null)
  {
    if (isset($this->cgiData[$key])) {
      $value = $this->cgiData[$key];
      if (is_string($value)) {
        $value = trim($value);
      }
      return $value;
    } else {
      return $default;
    }
  }

  /** Compose a default history record for the initial state */
  private function setDefaultHistory()
  {
    $this->historyPosition = 0;
    $this->historySize = 1;

    $filter = [
      'basicRecipientsSet' => $this->basicRecipientsSet(),
      'memberStatusFilter' => $this->defaultByStatus(),
      'instrumentsFilter' => [],
      'selectedRecipients' => array_intersect($this->emailRecs,
                                              array_keys($this->eMailsDpy??[]))
    ];

    // tweak: sort the selected recipients by key
    sort($filter['selectedRecipients']);

    $md5 = md5(serialize($filter));
    $data = $filter;
    $this->filterHistory = [ [ 'md5' => $md5, 'data' => $data ], ];
  }

  /** Store the history to somewhere, probably the session-data. */
  private function storeHistory()
  {
    $storageValue = [
      'size' => $this->historySize,
      'position' => $this->historyPosition,
      'records' => $this->filterHistory,
    ];
    $this->sessionStoreValue(self::SESSION_HISTORY_KEY, $storageValue);
  }

  /** Load the history from the session data. */
  private function loadHistory()
  {
    $loadHistory = $this->sessionRetrieveValue(self::SESSION_HISTORY_KEY);
    if (!$this->validateHistory($loadHistory)) {
      $this->setDefaultHistory();
      return false;
    }
    $this->historySize = $loadHistory['size'];
    $this->historyPosition = $loadHistory['position'];
    $this->filterHistory = $loadHistory['records'];
    // $this->logInfo('HISTORY '.print_r($loadHistory, true));
    return true;
  }

  /** Validate the given history records, return false on error. */
  private function validateHistory($history)
  {
    if ($history === false ||
        !isset($history['size']) ||
        !isset($history['position']) ||
        !isset($history['records']) ||
        !$this->validateHistoryRecords($history)) {
      return false;
    }
    return true;
  }

  /**Validate one history entry */
  private function validateHistoryRecord($record) {
    if (!is_array($record)) {
      return false;
    }
    $md5 = '';
    if (!isset($record['md5']) ||
        !isset($record['data']) ||
        $record['md5'] != ($md5 = md5(serialize($record['data'])))) {
      return false;
    }
    return true;
  }

  /** Validate all history records. */
  private function validateHistoryRecords($history) {
    foreach ($history['records'] as $record) {
      if (!$this->validateHistoryRecord($record)) {
        return false;
      }
    }
    return true;
  }

  /**
   * Push the current filter selection onto the undo-history
   * stack. Do nothing for dummy commits, i.e. only a changed filter
   * will be pushed onto the stack.
   */
  private function pushHistory($fastMode = false)
  {
    $filter = [];
    foreach (self::HISTORY_KEYS as $key) {
      $filter[$key] = $this->cgiValue($key, []);
    }

    if (!$fastMode) {
      // exclude musicians deselected by the filter from the set of
      // selected recipients before recording the history
      $filter['selectedRecipients'] =
        array_intersect($filter['selectedRecipients'],
                        array_keys($this->eMailsDpy));

      // tweak: sort the selected recipients by key
    }

    sort($filter['selectedRecipients']);
    $md5 = md5(serialize($filter));

    /* Avoid pushing duplicate history entries. If the new
     * filter-record matches the current one, then simply discard
     * the new filter. This is in order to avoid bloating the
     * history records by repeated user submits of the same filter
     * or duplicated double-clicks.
     */
    $historyFilter = $this->filterHistory[$this->historyPosition];
    if ($historyFilter['md5'] != $md5) {
      // Pushing a new record removes the history up to the current
      // position, i.e. redos are not longer possible then. This
      // seems to be common behaviour as "re-doing" is no longer
      // well defined in this case.
      array_splice($this->filterHistory, 0, $this->historyPosition);
      array_unshift($this->filterHistory, [ 'md5' => $md5, 'data' => $filter ]);
      $this->historyPosition = 0;
      $this->historySize = count($this->filterHistory);
      while ($this->historySize > self::MAX_HISTORY_SIZE) {
        array_pop($this->filterHistory);
        --$this->historySize;
      }
    }
  }

  /**
   * Relative move inside the history. The function will throw an
   * exception if emailform-debuggin is enabled and the requested
   * action would leave the history stack.
   */
  private function applyHistory($offset)
  {
    $newPosition = $this->historyPosition + $offset;

    // Check for valid position.
    if ($newPosition >= $this->historySize || $newPosition < 0) {
      if ($this->shouldDebug(ConfigService::DEBUG_EMAILFORM)) {
        throw new \OutOfBoundsException(
          $this->l->t('Invalid history position %d request, history size is %d',
                      [ $newPosition, $this->historySize ]));
      }
      return;
    }

    // Move to the new history position.
    $this->historyPosition = $newPosition;

    $filter = $this->filterHistory[$newPosition]['data'];
    foreach (self::HISTORY_KEYS as $key) {
      $this->cgiData[$key] = $filter[$key];
    }
  }

  /**
   * This function is called at the very start. For special purpose
   * emails this function forms the list of recipients.
   */
  private function remapEmailRecords()
  {
    if (!empty($this->bulkTransaction)) {

      $payments = $this->bulkTransaction->getPayments();
      if (empty($payments)) {
        throw new \RuntimeException(
          $this->l->t('No payments for bulk-transaction id %d.', [ $bulkTransactionId ]));
      }
      $this->emailRecs = [];
      foreach($payments as $payment) {
        $this->emailRecs[] = $payment->getMusician()->getId();
      }

      $this->frozen = true; // restrict to initial set of recipients

      return;
    } else if (!empty($this->emailTable)) {
      $musicianKey = self::MUSICIAN_KEY[$this->emailTable];
      $this->emailRecs = array_filter(
        array_map(
          function($keyRecord) use ($musicianKey) {
            // @todo Quite inefficient
            $musicianId = filter_var($keyRecord, FILTER_VALIDATE_INT);
            if ($musicianId !== false) {
              return $musicianId;
            }
            return json_decode($keyRecord, true)[$musicianKey];
          },
          $this->emailRecs));
    }
  }

  /**
   * @param array $criteria Filter criteria for the list of recipients.
   *
   * @return Associative array with the keys
   * - name (full name)
   * - email
   * - status (MemberStatus)
   * - dbdata (data as returned from the DB for variable substitution)
   */
  private function fetchMusicians(array $criteria)
  {
    // add the instruments filter
    if (!empty($this->instrumentsFilter)) {
      $criteria['instruments.instrument'] = $this->instrumentsFilter;
      if ($this->projectId > 0 && $this->userBase == self::MUSICIANS_FROM_PROJECT) {
        $criteria['projectInstruments.instrument'] = $this->instrumentsFilter;
        $criteria['projectInstruments.project'] = $this->projectId;
      }
    }
    if ($this->frozen && $this->projectId > 0) {
      $criteria['id'] = $this->emailRecs;
    }
    $criteria['!memberStatus'] = $this->memberStatusBlackList();

    // $this->logInfo('CRITERIA '.print_r($criteria, true));

    $musicians = $this->musiciansRepository->findBy($criteria, [ 'id' => 'INDEX' ]);

    // use the mailer-class we are using later anyway in order to
    // validate email addresses syntactically now. Add broken
    // addresses to the "brokenEMail" list.
    $mailer = new PHPMailer(true);

    /** @var Entities\Musician $musician */
    foreach ($musicians as $rec => $musician) {

      $displayName = $musician->getPublicName(true);
      if (!empty($musician->getEmail())) {
        // We allow comma separated multiple addresses
        $musMail = explode(',', $musician->getEmail());
        foreach ($musMail as $emailVal) {
          if (!$mailer->validateAddress($emailVal)) {
            $bad = htmlspecialchars($displayName.' <'.$emailVal.'>');
            if (isset($this->brokenEMail[$rec])) {
              $this->brokenEMail[$rec] .= ', '.$bad;
            } else {
              $this->brokenEMail[$rec] = $bad;
            }
          } else {
            $this->eMails[$rec] = [
              'email'   => $emailVal,
              'name'    => $displayName,
              'status'  => $musician['memberStatus'],
              'project' => $this->projectId ?? 0,
              'dbdata'  => $musician,
            ];
            $this->eMailsDpy[$rec] = htmlspecialchars($displayName.' <'.$emailVal.'>');
          }
        }
      } else {
        $this->brokenEMail[$rec] = htmlspecialchars($displayName);
      }
    }

    // $moneyKeys = [
    //   'InsuranceFee',
    //   'SurchargeFees',
    //   'TotalFees',
    //   'Anzahlung',
    //   'Unkostenbeitrag',
    //   'AmountPaid',
    //   'AmountMissing',
    //   'BulkTransactionAmount'
    // ];

    // // do this later when constructing the message
    // foreach($this->eMails as $key => $record) {
    //   $dbdata = $record['dbdata'];
    //   setlocale(LC_MONETARY, $this->getLocale());
    //   foreach($moneyKeys as $moneyKey) {
    //     $fee = money_format('%n', floatval($dbdata[$moneyKey]));
    //     $dbdata[$moneyKey] = $fee;
    //   }
    //   $this->eMails[$key]['dbdata'] = $dbdata;
    // }
  }

  /* Fetch the list of musicians for the given context (project/global) */
  private function getMusiciansFromDB()
  {
    $this->brokenEMail = [];
    $this->eMails = [];
    $this->eMailsDpy = []; // display records

    if (empty($this->project) || $this->userBase == self::ALL_MUSICIANS) {
      $this->fetchMusicians([]);
    } else if ($this->userBase == self::MUSICIANS_FROM_PROJECT) {
      $this->fetchMusicians([ 'projectParticipation.project' => $this->projectId ]);
    } else if ($this->userBase == self::MUSICIANS_EXCEPT_PROJECT) {
      $this->fetchMusicians([ '!projectParticipation.project' => $this->projectId ]);
    }

    // Finally sort the display array
    asort($this->eMailsDpy);
  }

  /**
   * Fetch the list of instruments (either only for project or all)
   *
   * Also: construct the filter by instrument.
   */
  private function getInstrumentsFromDb()
  {
    $instrumentInfo =
      $this->getDatabaseRepository(Entities\Instrument::class)->describeALL();
    // Get the current list of instruments for the filter
    if ($this->projectId > 0 && $this->userBase == self::MUSICIANS_FROM_PROJECT) {
      $this->instruments = [];
      // @todo Perhaps write a special repository-method
      foreach ($this->project['participantInstruments'] as $projectInstrument)  {
        $instrument = $projectInstrument['instrument'];
        $this->instruments[$instrument['id']] = $instrument['name'];
      }
    } else {
      $this->instruments = $instrumentInfo['byId'];
    }
    $this->instrumentGroups = $instrumentInfo['idGroups']??[];

    $this->instruments[0] = '*';
  }

  private function fetchInstrumentsFilter()
  {
    /* If in project mode: remove instruments which are not played by the
     * project participants.
     */
    $filterInstruments = array_flip($this->cgiValue('instrumentsFilter', []));
    array_intersect_key($filterInstruments, $this->instruments);

    $this->instrumentsFilter = array_keys($filterInstruments);
  }

  private function defaultByStatus()
  {
    if ($this->frozen) {
      if (!$this->memberStatusNames) {
        $this->memberStatusNames = [];
      }
      return array_keys($this->memberStatusNames);
    }
    $byStatusDefault = [ 'regular' ];
    if ($this->projectId > 0) {
      $byStatusDefault[] = 'passive';
      $byStatusDefault[] = 'temporary';
    }
    return $byStatusDefault;
  }

  private function getMemberStatusNames()
  {
    $memberStatus = DBTypes\EnumMemberStatus::toArray();
    foreach ($memberStatus as $key => $tag) {
      if (!isset($this->memberStatusNames[$tag])) {
        $this->memberStatusNames[$tag] = $this->l->t('member status '.$tag);
      }
    }
  }

  /**
   * Get the current filter. Default value, after form submission, initial
   * setting otherwise.
   */
  private function initMemberStatusFilter()
  {
    $this->memberFilter = $this->cgiValue(
      'memberStatusFilter',
      $this->submitted ? [] : $this->defaultByStatus());
  }


  /** Form a SQL filter expression for the member status. */
  private function memberStatusBlackList()
  {
    $allStatusFlags = array_keys($this->memberStatusNames);
    $statusBlackList = array_diff($allStatusFlags, $this->memberFilter);
    return $statusBlackList;
  }

  /**
   * The default user base. Simple, but just keep the scheme in sync
   * with the other two filters and provide a default....()
   * function.
   */
  private function defaultUserBase()
  {
    if ($this->projectId > 0) {
      return self::MUSICIANS_FROM_PROJECT;
    } else {
      if ($this->frozenRecipients()) {
        return 0;
      }
      if (!empty($this->emailRecs)) {
        return 0;
      }
      return self::ANNOUNCEMENTS_MAILINGLIST;
    }
  }

  /**
   * Decode the check-boxes which select the set of users we
   * consider basically.
   */
  private function getUserBase()
  {
    if (!$this->submitted) {
      $this->userBase = $this->defaultUserBase();
    } else {
      $userBase = $this->cgiValue('basicRecipientsSet', false);
      if ($userBase === false) {
        $this->userBase = $this->defaultUserBase();
      } else {
        $this->userBase = self::NO_MUSICIANS;
        if (!empty($userBase['fromProject'])) {
          $this->userBase |= self::MUSICIANS_FROM_PROJECT;
        }
        if (!empty($userBase['exceptProject'])) {
          $this->userBase |= self::MUSICIANS_EXCEPT_PROJECT;
        }
        if (!empty($userBase['announcementsMailingList'])) {
          $this->userBase |= self::ANNOUNCEMENTS_MAILINGLIST;
        }
      }
    }
  }

  /**
   * Return an array of values we want to maintain on form-submit,
   * intentionally for wrapping into hidden input fields.
   */
  public function formData()
  {
    return [
      $this->mtabKey => $this->emailTable,
      $this->emailKey => $this->emailRecs,
      'frozenRecipients' => $this->frozen,
      'formStatus' => 'submitted',
    ];
  }

  /**
   * Return the current filter history and the filter position as
   * JSON encoded string.
   */
  public function filterHistory()
  {
    return [
      'historyPosition' => $this->historyPosition,
      'historySize' => count($this->filterHistory??[]),
    ];
  }

  /**
   * Return the current value of the member status filter or its
   * initial value.
   */
  public function memberStatusFilter()
  {
    $memberStatus = $this->cgiValue('memberStatusFilter',
                                    $this->submitted ? [] : $this->defaultByStatus());
    $memberStatus = array_flip($memberStatus);
    $result = [];
    foreach($this->memberStatusNames as $tag => $name) {
      $result[] =  [
        'value' => $tag,
        'name' => $name,
        'flags' => isset($memberStatus[$tag]) ? PageNavigation::SELECTED : 0,
      ];
    }
    return $result;
  }

  /** Return the user basic set for the email form template */
  public function basicRecipientsSet()
  {
    return [
      'fromProject' => ($this->userBase & self::MUSICIANS_FROM_PROJECT) != 0,
      'exceptProject' => ($this->userBase & self::MUSICIANS_EXCEPT_PROJECT) != 0,
      'announcementsMailingList' => ($this->userBase & self::ANNOUNCEMENTS_MAILINGLIST) != 0,
    ];
  }

  public function recipientsFromProject():bool
  {
    return ($this->userBase & self::MUSICIANS_FROM_PROJECT) != 0;
  }

  public function recipientsExceptProject():bool
  {
    return ($this->userBase & self::MUSICIANS_EXCEPT_PROJECT) != 0;
  }

  public function announcementsMailingList():bool
  {
    return ($this->userBase & self::ANNOUNCEMENTS_MAILINGLIST) != 0;
  }

  /**
   * Return the values for the instruments filter.
   */
  public function instrumentsFilter()
  {
    $filterInstruments = array_flip($this->cgiValue('instrumentsFilter', [ '*' ]));
    $result = [];
    foreach($this->instruments as $instrumentId => $instrumentName) {
      if ($instrumentName == '*') {
        $value = '';
        $group = '';
      } else {
        $value = $instrumentId;
        $group = $this->instrumentGroups[$value];
      }

      $result[] = [
        'value' => $value,
        'name' => $instrumentName,
        'group' => $group,
        'flags' => isset($filterInstruments[$instrumentId]) ? PageNavigation::SELECTED : 0,
      ];
    }
    return $result;
  }

  /** Return the values for the recipient select box */
  public function emailRecipientsChoices()
  {
    if ($this->submitted) {
      $selectedRecipients = $this->cgiValue('selectedRecipients', []);
    } else {
      $selectedRecipients = $this->emailRecs;
    }
    $selectedRecipients = array_flip($selectedRecipients);

    $result = [];
    foreach($this->eMailsDpy as $key => $email) {
      if ($this->frozen && array_search($key, $this->emailRecs) === false) {
        continue;
      }
      $result[] = [
        'value' => $key,
        'name' => $email,
        'flags' => isset($selectedRecipients[$key]) ? PageNavigation::SELECTED : 0,
      ];
    }

    return $result;
  }

  /** Return a list of musicians without email address, if any. */
  public function missingEmailAddresses()
  {
    $result = [];
    foreach ($this->brokenEMail as $key => $problem) {
      if ($this->frozen && array_search($key, $this->emailRecs) === false) {
        continue;
      }
      $result[$key] = $problem;
    }
    asort($result);

    return $result;
  }

  /** Return true if in initial state */
  public function initialState() {
    return !$this->submitted;
  }

  /** Return true if in reload state */
  public function reloadState() {
    return $this->reload;
  }

  /** Return true when doing a mere history snapshot. */
  public function snapshotState() {
    return $this->snapshot;
  }

  /**
   * Return the list of selected recipients. To have this method is
   * in principle the goal of all the mess above ...
   */
  public function selectedRecipients()
  {
    if ($this->userBase & self::ANNOUNCEMENTS_MAILINGLIST) {
      return [
        [
          'email' => $this->getConfigValue('announcementsMailingList'),
          'name' =>  $this->getConfigValue('announcementsMailingListName'),
          'status' => DBTypes\EnumMemberStatus::REGULAR,
          'project' => $this->projectId ?? 0,
          'dbdata' => null,
        ],
      ];
    }

    if ($this->submitted) {
      $selectedRecipients = $this->cgiValue('selectedRecipients', []);
    } else {
      $selectedRecipients = $this->emailRecs;
    }
    $selectedRecipients = array_unique($selectedRecipients);
    $eMails = [];
    foreach ($selectedRecipients as $key) {
      if (isset($this->eMails[$key])) {
        $eMails[] = $this->eMails[$key];
      }
    }
    return $eMails;
  }

<<<<<<< HEAD
  /**
   * Return true if the list of recipients is frozen, i.e. restricted to the
   * pre-selected recipients.
=======
  /** Set the given array of musician ids as selected recipients */
  public function setSelectedRecipients(array $recipients)
  {
    $this->emailRecs = $recipients;
    $this->cgiData['selectedRecipients'] = $recipients;
  }

  /**
   * Return true if the list of recipients is frozen,
   * i.e. restricted to the pre-selected recipients.
>>>>>>> e676730c
   */
  public function frozenRecipients()
  {
    return $this->frozen;
  }
}<|MERGE_RESOLUTION|>--- conflicted
+++ resolved
@@ -885,11 +885,6 @@
     return $eMails;
   }
 
-<<<<<<< HEAD
-  /**
-   * Return true if the list of recipients is frozen, i.e. restricted to the
-   * pre-selected recipients.
-=======
   /** Set the given array of musician ids as selected recipients */
   public function setSelectedRecipients(array $recipients)
   {
@@ -900,7 +895,6 @@
   /**
    * Return true if the list of recipients is frozen,
    * i.e. restricted to the pre-selected recipients.
->>>>>>> e676730c
    */
   public function frozenRecipients()
   {
