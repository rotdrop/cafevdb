<?php
/**
 * Orchestra member, musician and project management application.
 *
 * CAFEVDB -- Camerata Academica Freiburg e.V. DataBase.
 *
 * @author Claus-Justus Heine
 * @copyright 2020, 2021 Claus-Justus Heine <himself@claus-justus-heine.de>
 *
 * This library se Doctrine\ORM\Tools\Setup;is free software; you can redistribute it and/or
 * modify it under the terms of the GNU GENERAL PUBLIC LICENSE
 * License as published by the Free Software Foundation; either
 * version 3 of the License, or any later version.
 *
 * This library is distributed in the hope that it will be useful,
 * but WITHOUT ANY WARRANTY; without even the implied warranty of
 * MERCHANTABILITY or FITNESS FOR A PARTICULAR PURPOSE.  See the
 * GNU AFFERO GENERAL PUBLIC LICENSE for more details.
 *
 * You should have received a copy of the GNU Lesser General Public
 * License along with this library.  If not, see <http://www.gnu.org/licenses/>.
 */

namespace OCA\CAFEVDB\Database\Doctrine\ORM\Entities;

use OCA\CAFEVDB\Database\Doctrine\ORM as CAFEVDB;

use OCA\CAFEVDB\Wrapped\Doctrine\ORM\Mapping as ORM;
use OCA\CAFEVDB\Wrapped\Gedmo\Mapping\Annotation as Gedmo;

/**
 * GeoContinents
 *
 * @ORM\Table(name="GeoContinents")
 * @ORM\Entity
 * @Gedmo\Loggable(enabled=false)
 */
class GeoContinent implements \ArrayAccess
{
<<<<<<< HEAD
  use CAFEVDB\Traits\ArrayTrait;
  use CAFEVDB\Traits\FactoryTrait;

  /**
   * @var string
   *
   * @ORM\Column(type="string", length=2, nullable=false, options={"collation"="ascii_general_ci"})
   * @ORM\Id
   */
  private $code;

  /**
   * @var string
   *
   * @ORM\Column(type="string", length=2, nullable=false, options={"collation"="ascii_general_ci"})
   * @ORM\Id
   */
  private $target;

  /**
   * @var string
   *
   * @ORM\Column(type="string", length=1024, nullable=false)
   */
  private $translation;




  public function __construct() {
    $this->arrayCTOR();
  }

  /**
   * Get code.
   *
   * @return string
   */
  public function setCode($code)
  {
    $this->code = $code;

    return $this;
  }

  /**
   * Get code.
   *
   * @return string
   */
  public function getCode()
  {
    return $this->code;
  }

  /**
   * Set target.
   *
   * @param string $target
   *
   * @return GeoContinents
   */
  public function setTarget($target)
  {
    $this->target = $target;

    return $this;
  }

  /**
   * Get target.
   *
   * @return string
   */
  public function getTarget()
  {
    return $this->target;
  }

  /**
   * Set translation.
   *
   * @param string $translatoin
   *
   * @return GeoContinents
   */
  public function setTranslation($translation)
  {
    $this->translation = $translation;

    return $this;
  }

  /**
   * Get translation.
   *
   * @return string
   */
  public function getTranslation()
  {
    return $this->translation;
  }
=======
    use CAFEVDB\Traits\ArrayTrait;
    use CAFEVDB\Traits\FactoryTrait;

    /**
     * @var string
     *
     * @ORM\Column(type="string", length=2, nullable=false, options={"fixed":true, "collation"="ascii_general_ci"})
     * @ORM\Id
     */
    private $code;

    /**
     * @var string
     *
     * @ORM\Column(type="string", length=2, nullable=false, options={"fixed":true, "collation"="ascii_general_ci"})
     * @ORM\Id
     */
    private $target;

    /**
     * @var string
     *
     * @ORM\Column(type="string", length=1024, nullable=false)
     */
    private $translation;

    public function __construct() {
        $this->arrayCTOR();
    }

    /**
     * Get code.
     *
     * @return string
     */
    public function setCode($code)
    {
        $this->code = $code;

        return $this;
    }

    /**
     * Get code.
     *
     * @return string
     */
    public function getCode()
    {
        return $this->code;
    }

    /**
     * Set target.
     *
     * @param string $target
     *
     * @return GeoContinents
     */
    public function setTarget($target)
    {
        $this->target = $target;

        return $this;
    }

    /**
     * Get target.
     *
     * @return string
     */
    public function getTarget()
    {
        return $this->target;
    }

    /**
     * Set translation.
     *
     * @param string $translatoin
     *
     * @return GeoContinents
     */
    public function setTranslation($translation)
    {
        $this->translation = $translation;

        return $this;
    }

    /**
     * Get translation.
     *
     * @return string
     */
    public function getTranslation()
    {
        return $this->translation;
    }
>>>>>>> 7e3b7450
}<|MERGE_RESOLUTION|>--- conflicted
+++ resolved
@@ -37,14 +37,13 @@
  */
 class GeoContinent implements \ArrayAccess
 {
-<<<<<<< HEAD
   use CAFEVDB\Traits\ArrayTrait;
   use CAFEVDB\Traits\FactoryTrait;
 
   /**
    * @var string
    *
-   * @ORM\Column(type="string", length=2, nullable=false, options={"collation"="ascii_general_ci"})
+   * @ORM\Column(type="string", length=2, nullable=false, options={"fixed":true, "collation"="ascii_general_ci"})
    * @ORM\Id
    */
   private $code;
@@ -52,7 +51,7 @@
   /**
    * @var string
    *
-   * @ORM\Column(type="string", length=2, nullable=false, options={"collation"="ascii_general_ci"})
+   * @ORM\Column(type="string", length=2, nullable=false, options={"fixed":true, "collation"="ascii_general_ci"})
    * @ORM\Id
    */
   private $target;
@@ -140,105 +139,4 @@
   {
     return $this->translation;
   }
-=======
-    use CAFEVDB\Traits\ArrayTrait;
-    use CAFEVDB\Traits\FactoryTrait;
-
-    /**
-     * @var string
-     *
-     * @ORM\Column(type="string", length=2, nullable=false, options={"fixed":true, "collation"="ascii_general_ci"})
-     * @ORM\Id
-     */
-    private $code;
-
-    /**
-     * @var string
-     *
-     * @ORM\Column(type="string", length=2, nullable=false, options={"fixed":true, "collation"="ascii_general_ci"})
-     * @ORM\Id
-     */
-    private $target;
-
-    /**
-     * @var string
-     *
-     * @ORM\Column(type="string", length=1024, nullable=false)
-     */
-    private $translation;
-
-    public function __construct() {
-        $this->arrayCTOR();
-    }
-
-    /**
-     * Get code.
-     *
-     * @return string
-     */
-    public function setCode($code)
-    {
-        $this->code = $code;
-
-        return $this;
-    }
-
-    /**
-     * Get code.
-     *
-     * @return string
-     */
-    public function getCode()
-    {
-        return $this->code;
-    }
-
-    /**
-     * Set target.
-     *
-     * @param string $target
-     *
-     * @return GeoContinents
-     */
-    public function setTarget($target)
-    {
-        $this->target = $target;
-
-        return $this;
-    }
-
-    /**
-     * Get target.
-     *
-     * @return string
-     */
-    public function getTarget()
-    {
-        return $this->target;
-    }
-
-    /**
-     * Set translation.
-     *
-     * @param string $translatoin
-     *
-     * @return GeoContinents
-     */
-    public function setTranslation($translation)
-    {
-        $this->translation = $translation;
-
-        return $this;
-    }
-
-    /**
-     * Get translation.
-     *
-     * @return string
-     */
-    public function getTranslation()
-    {
-        return $this->translation;
-    }
->>>>>>> 7e3b7450
 }