<?php
/* Orchestra member, musician and project management application.
 *
 * CAFEVDB -- Camerata Academica Freiburg e.V. DataBase.
 *
 * @author Claus-Justus Heine
 * @copyright 2011-2014 Claus-Justus Heine <himself@claus-justus-heine.de>
 *
 * This library is free software; you can redistribute it and/or
 * modify it under the terms of the GNU GENERAL PUBLIC LICENSE
 * License as published by the Free Software Foundation; either
 * version 3 of the License, or any later version.
 *
 * This library is distributed in the hope that it will be useful,
 * but WITHOUT ANY WARRANTY; without even the implied warranty of
 * MERCHANTABILITY or FITNESS FOR A PARTICULAR PURPOSE.  See the
 * GNU AFFERO GENERAL PUBLIC LICENSE for more details.
 *
 * You should have received a copy of the GNU Lesser General Public
 * License along with this library.  If not, see <http://www.gnu.org/licenses/>.
 */

/**@file
 *
 * Add one new musician to a project. This is in principle a very
 * simple "INSERT INTO" query.
 *
 */

use CAFEVDB\L;
use CAFEVDB\Config;
use CAFEVDB\Util;
use CAFEVDB\Error;
use CAFEVDB\Projects;
use CAFEVDB\Musicians;
use CAFEVDB\Instruments;
use CAFEVDB\Instrumentation;
use CAFEVDB\mySQL;


\OCP\JSON::checkLoggedIn();
\OCP\JSON::checkAppEnabled('cafevdb');
\OCP\JSON::callCheck();
  
$handle = false;

Error::exceptions(true);

ob_start();

try {
  $_GET = array();

  Config::init();

  $debugText = '';
  $messageText = '';
  $notice ='';

  $projectId = Util::cgiValue('ProjectId', -1);
  $projectName = Util::cgiValue('ProjectName', -1);
  $musicianId = Util::cgiValue('MusicianId', false);

  $musiciansIds = array();
  if ($musicianId !== false) {
    $musiciansIds[] = $musicianId;
  } else {
    $pmepfx       = Config::$pmeopts['cgi']['prefix']['sys'];
    $musiciansKey = $pmepfx.'mrecs';
    $musiciansIds = Util::cgiValue($musiciansKey, array());
  }
  $numRecords   = count($musiciansIds);

  if ($numRecords == 0) {
    $debugText .= ob_get_contents();
    @ob_end_clean();

    OCP\JSON::error(
      array(
        'data' => array('error' => L::t('Invalid Argument'),
                        'message' => L::t('Missing Musician Id'),
                        'debug' => $debugText)));
    return false;
  }
  
  if ($projectId == -1) {
    $debugText .= ob_get_contents();
    @ob_end_clean();

    OCP\JSON::error(
      array(
        'data' => array('error' => L::t('Invalid Argument'),
                        'message' => L::t('Missing Project Id'),
                        'debug' => $debugText)));
    return false;
  }

  Config::init();
  $handle = mySQL::connect(Config::$pmeopts);  

  $projectInstruments = Projects::fetchInstrumentation($projectId, $handle);
  if ($projectInstruments === false) {
    mySQL::close($handle);
    $debugText .= ob_get_contents();
    @ob_end_clean();

    OCP\JSON::error(
      array(
        'data' => array('error' => L::t('Data Base Error'),
                        'message' => L::t('Failed to fetch the project\'s instrumentation'),
                        'debug' => $debugText)));
    return false;
  }

  $failedMusicians = array();
  $addedMusicians = array();
  foreach ($musiciansIds as $musicianId) {
    $musRow = Musicians::fetchMusicianPersonalData($musicianId, $handle);
    if ($musRow === false) {
<<<<<<< HEAD
      $failedMusicians[] = array('id' = $musicianId,
                                 'caption' => L::t('Data Base Error'),
=======
      $failedMusicians[] = array('id' => $musicianId,
                                 'error' => L::t('Data Base Error'),
>>>>>>> bd62dbaf
                                 'message' => mySQL::error());
      continue;
    }
    $musInstruments = explode(',', $musRow['Instrumente']);

    $fullName = $musrow['Vorname']." ".$musrow['Name'];

    $both = array_intersect($projectInstruments, $musInstruments);
    if (!empty($both)) {
      $musInstrument = $both[0];
    } else if (!empty($musInstruments)) {
      $musInstrument = $musInstruments[0];
      $notice .= L::t("None of the instruments known by %s are mentioned in the "
                      ."instrumentation-list for the project. "
                      ."The musician is added nevertheless to the project with the instrument `%s'",
                      array($fullName, $musInstrument));
    } else {
      $musInstrument = null;
      $notice .= L::t("The musician %s doesn't seem to play any instrument ...",
                      array($fullName));
    }

    $query = "INSERT INTO `Besetzungen` (`MusikerId`,`ProjektId`,`Instrument`)
 VALUES ('$musicianId','$this->projectId','$musInstrument')";

    $instrumentationId = -1;
    if (mySQL::query($prjquery, $handle) === false ||
        ($instrumentationId = mySQL::newestIndex($handle) === false))  {
<<<<<<< HEAD
      $failedMusicians[] = array('id' = $musicianId,
                                 'caption' => L::t('Data Base Error'),
=======
      $failedMusicians[] = array('id' => $musicianId,
                                 'error' => L::t('Data Base Error'),
>>>>>>> bd62dbaf
                                 'message' => mySQL::error());
      continue;
    }

    $addedMusicians[] = array('musicianId' => $musicianId,
                              'instrumentationId' => $instrumentationId);
  }
  
  if ($numRecords == count($failedMusicians)) {
    mySQL::close($handle);
    $debugText .= ob_get_contents();
    @ob_end_clean();
    
    $message = L::t('No musician could be added to the project.');

    foreach ($failedMusicians as $failure) {
      $mesage .= $failure.' '.$failure['message'];
    }

    OCP\JSON::error(
      array(
        'data' => array('caption' => L::t('Operation failed'),
                        'message' => L::t('No musician could be added to the project.'),
                        'debug' => $debugText)));
    return false;
  } else {
    OCP\JSON::success(
      array(
        'data' => array(
          'musicians' => $addedMusicians,
          'message' => ($notice == ''
                        ? '' // don't annoy the user with success messages.
                        : L::t("Operation succeeded with the following notifications:")),
                        'notice' => $notice,
                        'debug' => $debugText)));
    return true;
  }

} catch (\Exception $e) {

  if ($handle !== false) {
    mySQL::close($handle);
  }
  $debugText .= ob_get_contents();
  @ob_end_clean();

  // For whatever reason we need to entify quotes, otherwise jquery throws an error.
  OCP\JSON::error(
    array(
      'data' => array(
        'error' => 'exception',
        'message' => L::t('Error, caught an exception'),
        'debug' => $debugText,
        'exception' => $e->getFile().'('.$e->getLine().'): '.$e->getMessage(),
        'trace' => $e->getTraceAsString(),
        'debug' => $debugText)));

  return false;

}

?><|MERGE_RESOLUTION|>--- conflicted
+++ resolved
@@ -117,13 +117,8 @@
   foreach ($musiciansIds as $musicianId) {
     $musRow = Musicians::fetchMusicianPersonalData($musicianId, $handle);
     if ($musRow === false) {
-<<<<<<< HEAD
       $failedMusicians[] = array('id' = $musicianId,
                                  'caption' => L::t('Data Base Error'),
-=======
-      $failedMusicians[] = array('id' => $musicianId,
-                                 'error' => L::t('Data Base Error'),
->>>>>>> bd62dbaf
                                  'message' => mySQL::error());
       continue;
     }
@@ -152,13 +147,8 @@
     $instrumentationId = -1;
     if (mySQL::query($prjquery, $handle) === false ||
         ($instrumentationId = mySQL::newestIndex($handle) === false))  {
-<<<<<<< HEAD
       $failedMusicians[] = array('id' = $musicianId,
                                  'caption' => L::t('Data Base Error'),
-=======
-      $failedMusicians[] = array('id' => $musicianId,
-                                 'error' => L::t('Data Base Error'),
->>>>>>> bd62dbaf
                                  'message' => mySQL::error());
       continue;
     }
