--- conflicted
+++ resolved
@@ -65,15 +65,11 @@
     }
   }
 
-<<<<<<< HEAD
-  $regionNames = $geoCodingService->getRegionNames($country);
-=======
   try {
     $regionNames = $geoCodingService->getRegionNames($country);
     \OCP\Util::writeLog('cafevdb', 'REGIONS ' . print_r($regionNames, true), \OCP\Util::INFO);
   } catch (\Throwable $t) {
   }
->>>>>>> e51997e8
 
   $holidayOptions = [];
   foreach ($holidayRegions as $region) {
